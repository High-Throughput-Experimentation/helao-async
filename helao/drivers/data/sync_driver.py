"""Data sync driver

Handles Helao data and metadata uploads to S3 and Modelyst API.

0. Only .ymls in RUNS_FINISHED may sync
1. Every .yml maps to a .progress file in RUNS_SYNCED
2. Experiment .ymls track actions, Sequence .ymls track experiments
3. Process .ymls are created alongside experiment .progress
4. Actions w/process_finish will trigger process .yml creation
5. Progress is written after S3 and API actions, and initial load
6. Progress is kept in memory until parent has synced
7. Progress may be loaded into memory, but don't recursively load actions

"""

__all__ = ["HelaoYml", "Progress", "HelaoSyncer"]

import os
import shutil
import io
import codecs
import json
import asyncio
from zipfile import ZipFile
from pathlib import Path
from datetime import datetime
from typing import Union, Optional, Dict, List
import traceback
from collections import defaultdict
from copy import copy

import botocore.exceptions
import boto3
# from filelock import FileLock

from helao.servers.base import Base
from helaocore.models.process import ProcessModel
from helaocore.models.action import ShortActionModel, ActionModel
from helaocore.models.experiment import ExperimentModel
from helaocore.models.sequence import SequenceModel
from helao.helpers.gen_uuid import gen_uuid
from helao.helpers.read_hlo import read_hlo
from helao.helpers.yml_tools import yml_dumps, yml_load
from helao.helpers.zip_dir import zip_dir


from time import sleep
from glob import glob
import aiohttp

ABR_MAP = {"act": "action", "exp": "experiment", "seq": "sequence"}
MOD_MAP = {
    "action": ActionModel,
    "experiment": ExperimentModel,
    "sequence": SequenceModel,
    "process": ProcessModel,
}
PLURALS = {
    "action": "actions",
    "experiment": "experiments",
    "sequence": "sequences",
    "process": "processes",
}
MOD_PATCH = {
    "exid": "exec_id",
}


def dict2json(input_dict: dict):
    """Converts dict to file-like object containing json."""
    bio = io.BytesIO()
    stream_writer = codecs.getwriter("utf-8")
    wrapper_file = stream_writer(bio)
    json.dump(input_dict, wrapper_file)
    bio.seek(0)
    return bio


def move_to_synced(file_path: Path):
    """Moves item from RUNS_FINISHED to RUNS_SYNCED."""
    parts = list(file_path.parts)
    state_index = parts.index("RUNS_FINISHED")
    parts[state_index] = "RUNS_SYNCED"
    target_path = Path(*parts)
    target_path.parent.mkdir(parents=True, exist_ok=True)
    try:
        file_path.rename(target_path)
        return target_path
    except PermissionError:
        print(f"Permission error when moving {file_path} to {target_path}")
        return False


def revert_to_finished(file_path: Path):
    """Moves item from RUNS_SYNCED to RUNS_FINISHED."""
    parts = list(file_path.parts)
    state_index = parts.index("RUNS_SYNCED")
    parts[state_index] = "RUNS_FINISHED"
    target_path = Path(*parts)
    target_path.parent.mkdir(parents=True, exist_ok=True)
    try:
        file_path.rename(target_path)
        return target_path
    except PermissionError:
        print(f"Permission error when moving {file_path} to {target_path}")
        return False


class HelaoYml:
    target: Path
    targetdir: Path

    def __init__(self, target: Union[Path, str]):
        if isinstance(target, str):
            self.target = Path(target)
        else:
            self.target = target
        self.check_paths()
        # self.filelockpath = str(self.target) + ".lock"
        # self.filelock = FileLock(self.filelockpath)
        # if not os.path.exists(self.filelockpath):
        #     os.makedirs(os.path.dirname(self.filelockpath), exist_ok=True)
        #     with open(self.filelockpath, "w") as _:
        #         pass
        # with self.filelock:
        #     self.meta = yml_load(self.target)
        self.meta = yml_load(self.target)

    @property
    def parts(self):
        return list(self.target.parts)

    def check_paths(self):
        if not self.exists:
            for p in (self.active_path, self.finished_path, self.synced_path):
                self.target = p
                if self.exists:
                    break
            if not self.exists:
                print(f"{self.target} does not exist")
        if self.target.is_dir():
            self.targetdir = self.target
            possible_ymls = [
                x
                for x in list(self.targetdir.glob("*.yml"))
                if x.stem.endswith("-seq")
                or x.stem.endswith("-exp")
                or x.stem.endswith("-act")
            ]
            if len(possible_ymls) > 1:
                raise ValueError(
                    f"{self.targetdir} contains multiple .yml files and is not a valid Helao directory"
                )
            elif not possible_ymls:
                raise ValueError(
                    f"{self.targetdir} does not contain any .yml files and is not a valid Helao dir"
                )
            self.target = possible_ymls[0]
        else:
            self.targetdir = self.target.parent
        # self.parts = list(self.target.parts)
        if not any([x.startswith("RUNS_") for x in self.targetdir.parts]):
            raise ValueError(
                f"{self.target} is not located with a Helao RUNS_* directory"
            )
        # self.filelockpath = str(self.target) + ".lock"
        # self.filelock = FileLock(self.filelockpath)

    @property
    def exists(self):
        return self.target.exists()

    def __repr__(self):
        return f"{self.type[:3].upper()}: {self.target.parent.name} ({self.status})"

    @property
    def type(self):
        return ABR_MAP[self.target.stem.split("-")[-1]]

    @property
    def timestamp(self):
        ts = datetime.strptime(self.target.stem.split("-")[0], "%Y%m%d.%H%M%S%f")
        return ts

    @property
    def status(self):
        path_parts = [x for x in self.targetdir.parts if x.startswith("RUNS_")]
        status = path_parts[0].split("_")[-1].lower()
        return status

    def rename(self, status: str) -> str:
        tempparts = list(self.parts)
        tempparts[self.status_idx] = status
        return os.path.join(*tempparts)

    @property
    def status_idx(self):
        valid_statuses = ("RUNS_ACTIVE", "RUNS_FINISHED", "RUNS_SYNCED")
        return [any([x in valid_statuses]) for x in self.parts].index(True)

    @property
    def relative_path(self):
        return "/".join(list(self.parts)[self.status_idx + 1 :])

    @property
    def active_path(self):
        return Path(self.rename("RUNS_ACTIVE"))

    @property
    def finished_path(self):
        return Path(self.rename("RUNS_FINISHED"))

    @property
    def synced_path(self):
        return Path(self.rename("RUNS_SYNCED"))

    def cleanup(self):
        """Remove empty directories in RUNS_ACTIVE or RUNS_FINISHED."""
        if not self.target.exists() or self.target==self.synced_path:
            return "success"
        tempparts = list(self.parts)
        steps = len(tempparts) - self.status_idx
        for i in range(1, steps):
            check_dir = Path(os.path.join(*tempparts[:-i]))
            contents = [x for x in check_dir.glob("*") if x != check_dir]
            if contents:
                print(f"{str(check_dir)} is not empty")
                print(contents)
                return "failed"
            try:
                check_dir.rmdir()
            except PermissionError as err:
                str_err = "".join(
                    traceback.format_exception(type(err), err, err.__traceback__)
                )
                return str_err
        return "success"

    def list_children(self, yml_path: Path):
        paths = yml_path.parent.glob("*/*.yml")
        hpaths = [HelaoYml(x) for x in paths]
        return sorted(hpaths, key=lambda x: x.timestamp)

    @property
    def active_children(self) -> list:
        return self.list_children(self.active_path)

    @property
    def finished_children(self) -> list:
        return self.list_children(self.finished_path)

    @property
    def synced_children(self) -> list:
        return self.list_children(self.synced_path)

    @property
    def children(self) -> list:
        all_children = (
            self.active_children + self.finished_children + self.synced_children
        )
        return sorted(all_children, key=lambda x: x.timestamp)

    @property
    def misc_files(self) -> List[Path]:
        return [
            x
            for x in self.targetdir.glob("*")
            if x.is_file()
            and not x.suffix == ".yml"
            and not x.suffix == ".hlo"
            and not x.suffix == ".lock"
        ]

    @property
    def lock_files(self) -> List[Path]:
        return [x for x in self.targetdir.glob("*") if x.is_file() and x.suffix == ".lock"]

    @property
    def hlo_files(self) -> List[Path]:
        return [x for x in self.targetdir.glob("*") if x.is_file() and x.suffix == ".hlo"]

    @property
    def parent_path(self) -> Path:
        if self.type == "sequence":
            return self.target
        else:
            possible_parents = [
                list(x.parent.parent.glob("*.yml"))
                for x in (self.active_path, self.finished_path, self.synced_path)
            ]
            return [p[0] for p in possible_parents if p][0]

    # @property
    # def meta(self):
    #     with self.filelock:
    #         ymld = yml_load(self.target)
    #     return ymld

    def write_meta(self, meta_dict: dict):
        # with self.filelock:
        self.target.write_text(
            str(
                yml_dumps(meta_dict),
                encoding="utf-8",
            )
        )


class Progress:
    ymlpath: HelaoYml
    prg: Path
    dict: Dict

    def __init__(self, path: Union[Path, str]):
        """Loads and saves progress for a given Helao yml or prg file."""

        if isinstance(path, Path):
            if path.suffix == ".yml":
                self.ymlpath = path
            elif path.suffix == ".prg":
                self.prg = path
        else:
            if path.endswith(".yml"):
                self.ymlpath = Path(path)
            elif path.endswith(".prg"):
                self.prg = Path(path)
            else:
                raise ValueError(f"{path} is not a valid Helao .yml or .prg file")

        # if not hasattr(self, "yml"):
        #     self.read_dict()
        #     self.yml = HelaoYml(self.dict["yml"])

        if not hasattr(self, "prg"):
            self.prg = self.yml.synced_path.with_suffix(".prg")

        # self.prglockpath = str(self.prg) + ".lock"
        # self.prglock = FileLock(self.prglockpath)
        # if not os.path.exists(self.prglockpath):
        #     os.makedirs(os.path.dirname(self.prglockpath), exist_ok=True)
        #     with open(self.prglockpath, "w") as _:
        #         pass

        # first time, write progress dict
        if not self.prg.exists():
            self.prg.parent.mkdir(parents=True, exist_ok=True)
            self.dict = {
                "yml": self.yml.target.__str__(),
                "api": False,
                "s3": False,
            }
            if self.yml.type == "action":
                act_dict = {
                    "files_pending": [],
                    "files_s3": {},
                }
                self.dict.update(act_dict)
            if self.yml.type == "experiment":
                process_groups = self.yml.meta.get("process_order_groups", {})
                exp_dict = {
                    "process_actions_done": {},  # {action submit order: yml.target.name}
                    "process_groups": process_groups,  # {process_idx: contributor action indices}
                    "process_metas": {},  # {process_idx: yml_dict}
                    "process_s3": [],  # list of process_idx with S3 done
                    "process_api": [],  # list of process_idx with API done
                    "legacy_finisher_idxs": [],  # end action indicies (submit order)
                    "legacy_experiment": False if process_groups else True,
                }
                self.dict.update(exp_dict)
            self.write_dict()
        else:
            self.read_dict()

    @property
    def yml(self):
        return HelaoYml(self.ymlpath)

    def list_unfinished_procs(self):
        """Returns pair of lists with non-synced s3 and api processes."""
        if self.yml.type == "experiment":
            s3_unf = [
                x
                for x in self.dict["process_groups"].keys()
                if x not in self.dict["process_s3"]
            ]
            api_unf = [
                x
                for x in self.dict["process_groups"].keys()
                if x not in self.dict["process_api"]
            ]
            return s3_unf, api_unf
        return [], []

    def read_dict(self):
        self.dict = yml_load(self.prg)

    def write_dict(self, new_dict: Optional[Dict] = None):
        out_dict = self.dict if new_dict is None else new_dict
        # with self.prglock:
        self.prg.write_text(str(yml_dumps(out_dict)), encoding="utf-8")

    @property
    def s3_done(self):
        return self.dict["s3"]

    @property
    def api_done(self):
        return self.dict["api"]

    def remove_prg(self):
        # with self.prglock:
        self.prg.unlink()


class HelaoSyncer:
    progress: Dict[str, Progress]
    base: Base
    running_tasks: dict

    def __init__(self, action_serv: Base, db_server_name: str = "DB"):
        """Pushes yml to S3 and API."""
        self.base = action_serv
        self.config_dict = action_serv.server_cfg.get("params", {})
        self.world_config = action_serv.world_cfg
<<<<<<< HEAD
        self.max_tasks = self.config_dict.get("max_tasks", 8)
=======
        # to load this driver on orch, we check the default "DB" key or take a manually-specified key
        if (
            not self.config_dict.get("aws_config_path", False)
            and db_server_name in self.world_config["servers"]
        ):
            self.config_dict = self.world_config["servers"][db_server_name].get(
                "params", {}
            )

        self.max_tasks = self.config_dict.get("max_tasks", 4)
>>>>>>> 90e9b1c7
        if "aws_config_path" in self.config_dict:
            os.environ["AWS_CONFIG_FILE"] = self.config_dict["aws_config_path"]
            self.aws_session = boto3.Session(
                profile_name=self.config_dict["aws_profile"]
            )
            self.s3 = self.aws_session.client("s3")
        else:
            self.aws_session = None
            self.s3 = None
        self.bucket = self.config_dict["aws_bucket"]
        self.api_host = self.config_dict["api_host"]

        # self.progress = {}
        self.sequence_objs = {}
        self.task_queue = asyncio.PriorityQueue()
        self.task_set = set()
        self.running_tasks = {}
        self.aiolock = asyncio.Lock()
        # push happens via async task queue
        # processes are checked after each action push
        # pushing an exp before processes/actions have synced will first enqueue actions
        # then enqueue processes, then enqueue the exp again
        # exp progress must be in memory before actions are checked

        self.syncer_loop = asyncio.create_task(self.syncer(), name="syncer_loop")

    def try_remove_empty(self, remove_target):
        success = False
        contents = glob(os.path.join(remove_target, "*"))
        if len(contents) == 0:
            try:
                os.rmdir(remove_target)
                success = True
            except Exception as err:
                tb = "".join(
                    traceback.format_exception(type(err), err, err.__traceback__)
                )
                self.base.print_message(
                    f"Directory {remove_target} is empty, but could not removed. {repr(err), tb,}",
                    error=True,
                )
        else:
            sub_dirs = [x for x in contents if os.path.isdir(x)]
            sub_success = False
            sub_removes = []
            for subdir in sub_dirs:
                sub_removes.append(self.try_remove_empty(subdir))
            sub_success = all(sub_removes)
            sub_files = [x for x in contents if os.path.isfile(x)]
            if not sub_files and sub_success:
                success = True
        return success

    def cleanup_root(self):
        """Remove leftover empty directories."""
        today = datetime.strptime(datetime.now().strftime("%Y%m%d"), "%Y%m%d")
        chkdirs = ["RUNS_ACTIVE", "RUNS_FINISHED"]
        for cd in chkdirs:
            seq_dates = glob(os.path.join(self.world_config["root"], cd, "*", "*"))
            for datedir in seq_dates:
                try:
                    dateonly = datetime.strptime(os.path.basename(datedir), "%Y%m%d")
                except ValueError:
                    dateonly = datetime.strptime(
                        os.path.basename(datedir), "%Y%m%d.%H%M%S%f"
                    )
                if dateonly <= today:
                    seq_dirs = glob(os.path.join(datedir, "*"))
                    if len(seq_dirs) == 0:
                        self.try_remove_empty(datedir)
                    weekdir = os.path.dirname(datedir)
                    if len(glob(os.path.join(weekdir, "*"))) == 0:
                        self.try_remove_empty(weekdir)

    def sync_exit_callback(self, task: asyncio.Task):
        task_name = task.get_name()
        if task_name in self.running_tasks:
            # self.base.print_message(f"Removing {task_name} from running_tasks.")
            self.running_tasks.pop(task_name)
            try:
                self.task_set.remove(task_name)
            except KeyError:
                pass
        # else:
        #     self.base.print_message(
        #         f"{task_name} was already removed from running_tasks."
        #     )

    async def syncer(self):
        """Syncer loop coroutine which consumes the task queue."""
        while True:
            if len(self.running_tasks) < self.max_tasks:
                # self.base.print_message("Getting next yml_target from queue.")
                rank, yml_target = await self.task_queue.get()
                # self.base.print_message(
                #     f"Acquired {yml_target.name} with priority {rank}."
                # )
                if yml_target.name not in self.running_tasks:
                    # self.base.print_message(
                    #     f"Creating sync task for {yml_target.name}."
                    # )
                    self.running_tasks[yml_target.name] = asyncio.create_task(
                        self.sync_yml(yml_path=yml_target, rank=rank),
                        name=yml_target.name,
                    )
                    self.running_tasks[yml_target.name].add_done_callback(
                        self.sync_exit_callback
                    )
                # else:
                #     print_message(f"{yml_target} sync is already in progress.")
            await asyncio.sleep(0.1)

    def get_progress(self, yml_path: Path):
        """Returns progress from global dict, updates yml_path if yml path not found."""
        # ymllockpath = str(yml_path) + ".lock"
        # if not os.path.exists(ymllockpath):
        #     os.makedirs(os.path.dirname(ymllockpath), exist_ok=True)
        #     with open(ymllockpath, "w") as _:
        #         pass
        # ymllock = FileLock(ymllockpath)
        # with ymllock:
        # if yml_path.name in self.progress:
        #     prog = self.progress[yml_path.name]
        #     if not prog.yml.exists:
        #         prog.yml.check_paths()
        #         prog.dict.update({"yml": str(prog.yml.target)})
        #         prog.write_dict()
        # else:
        if not yml_path.exists():
            hy = HelaoYml(yml_path)
            hy.check_paths()
            prog = Progress(hy.target)
            prog.write_dict()
        else:
            prog = Progress(yml_path)
        # self.progress[yml_path.name] = prog
        # return self.progress[yml_path.name]
        return prog

    async def enqueue_yml(self, upath: Union[Path, str], rank: int = 5):
        """Adds yml to sync queue, defaulting to lowest priority."""
        yml_path = Path(upath) if isinstance(upath, str) else upath
        self.task_set.add(yml_path.name)
        await self.task_queue.put((rank, yml_path))
        self.base.print_message(
            f"Added {str(yml_path)} to syncer queue with priority {rank}."
        )

    async def sync_yml(
        self,
        yml_path: Path,
        retries: int = 3,
        rank: int = 5,
        force_s3: bool = False,
        force_api: bool = False,
    ):
        """Coroutine for syncing a single yml"""
        if not yml_path.exists():
            # self.base.print_message(
            #     f"{str(yml_path)} does not exist, assume yml has moved to synced."
            # )
            return True
        prog = self.get_progress(yml_path)
        if not prog:
            # self.base.print_message(
            #     f"{str(yml_path)} does not exist, assume yml has moved to synced."
            # )
            return True

        meta = copy(prog.yml.meta)

        if prog.yml.status == "synced":
            # self.base.print_message(
            #     f"Cannot sync {str(prog.yml.target)}, status is already 'synced'."
            # )
            return True

        # self.base.print_message(
        #     f"{str(prog.yml.target)} status is not synced, checking for finished."
        # )

        if prog.yml.status == "active":
            # self.base.print_message(
            #     f"Cannot sync {str(prog.yml.target)}, status is not 'finished'."
            # )
            return False

        # self.base.print_message(f"{str(prog.yml.target)} status is finished, proceeding.")

        # first check if child objects are registered with API (non-actions)
        if prog.yml.type != "action":
            if prog.yml.active_children:
                self.base.print_message(
                    f"Cannot sync {str(prog.yml.target)}, children are still 'active'."
                )
                return False
            if prog.yml.finished_children:
                # self.base.print_message(
                #     f"Cannot sync {str(prog.yml.target)}, children are not 'synced'."
                # )
                # self.base.print_message(
                #     "Adding 'finished' children to sync queue with highest priority."
                # )
                for child in prog.yml.finished_children:
                    if child.target.name not in self.running_tasks:
                        await self.enqueue_yml(child.target, rank - 2)
                        self.base.print_message(str(child.target))
                # self.base.print_message(
                #     f"Re-adding {str(prog.yml.target)} to sync queue with high priority."
                # )
                self.running_tasks.pop(prog.yml.target.name)
                try:
                    self.task_set.remove(prog.yml.target.name)
                except KeyError:
                    pass
                await self.enqueue_yml(prog.yml.target, rank - 1)
                self.base.print_message(f"{str(prog.yml.target)} re-queued, exiting.")
                return False

        # self.base.print_message(f"{str(prog.yml.target)} children are synced, proceeding.")

        # next push files to S3 (actions only)
        if prog.yml.type == "action":
            # re-check file lists
            # self.base.print_message(f"Checking file lists for {prog.yml.target.name}")
            prog.dict["files_pending"] += [
                str(p)
                for p in prog.yml.hlo_files + prog.yml.misc_files
                if p not in prog.dict["files_pending"]
                and p not in prog.dict["files_s3"]
            ]
            # push files to S3
            while prog.dict.get("files_pending", []):
                for sp in prog.dict["files_pending"]:
                    fp = Path(sp)
<<<<<<< HEAD
                    self.base.print_message(
                        f"Pushing {sp} to S3 for {prog.yml.target.name}"
                    )
=======
                    self.base.print_message(f"Pushing {sp} to S3 for {yml.target.name}")
>>>>>>> 90e9b1c7
                    if fp.suffix == ".hlo":
                        file_s3_key = f"raw_data/{meta['action_uuid']}/{fp.name}.json"
                        self.base.print_message("Parsing hlo dicts.")
                        try:
                            file_meta, file_data = read_hlo(sp)
                        except Exception as err:
                            str_err = "".join(
                                traceback.format_exception(
                                    type(err), err, err.__traceback__
                                )
                            )
                            self.base.print_message(str_err)
                            file_meta = {}
                            file_data = {}
                        msg = {"meta": file_meta, "data": file_data}
                    else:
                        file_s3_key = f"raw_data/{meta['action_uuid']}/{fp.name}"
                        msg = fp
                    self.base.print_message(f"Destination: {file_s3_key}")
                    file_success = await self.to_s3(msg, file_s3_key)
                    if file_success:
                        self.base.print_message("Removing file from pending list.")
                        prog.dict["files_pending"].remove(sp)
                        self.base.print_message(
                            f"Adding file to S3 dict. {fp.name}: {file_s3_key}"
                        )
                        prog.dict["files_s3"].update({fp.name: file_s3_key})
                        self.base.print_message(f"Updating progress: {prog.dict}")

                        prog.write_dict()

        # if prog.yml is an experiment first check processes before pushing to API
        if prog.yml.type == "experiment":
            self.base.print_message(f"Finishing processes for {prog.yml.target.name}")
            retry_count = 0
            s3_unf, api_unf = prog.list_unfinished_procs()
            while s3_unf or api_unf:
                if retry_count == retries:
                    break
                await self.sync_process(prog, force=True)
                s3_unf, api_unf = prog.list_unfinished_procs()
                retry_count += 1
            if s3_unf or api_unf:
                self.base.print_message(
                    f"Processes in {str(prog.yml.target)} did not sync after 3 tries."
                )
                return False
            if prog.dict["process_metas"]:
                meta["process_list"] = [
                    d["process_uuid"]
                    for _, d in sorted(prog.dict["process_metas"].items())
                ]

        self.base.print_message(f"Patching model for {prog.yml.target.name}")
        patched_meta = {MOD_PATCH.get(k, k): v for k, v in meta.items()}
        prog.yml_model = MOD_MAP[prog.yml.type](**patched_meta).clean_dict(strip_private=True)

        # patch technique lists in prog.yml_model
        tech_name = prog.yml_model.get("technique_name", "NA")
        if isinstance(tech_name, list):
            split_technique = tech_name[prog.yml_model.get("action_split", 0)]
            prog.yml_model["technique_name"] = split_technique

        # next push prog.yml to S3
        if not prog.s3_done or force_s3:
<<<<<<< HEAD
            self.base.print_message(
                f"Pushing prog.yml->json to S3 for {prog.yml.target.name}"
            )
            uuid_key = patched_meta[f"{prog.yml.type}_uuid"]
            meta_s3_key = f"{prog.yml.type}/{uuid_key}.json"
            s3_success = await self.to_s3(prog.yml_model, meta_s3_key)
=======
            self.base.print_message(f"Pushing yml->json to S3 for {yml.target.name}")
            uuid_key = patched_meta[f"{yml.type}_uuid"]
            meta_s3_key = f"{yml.type}/{uuid_key}.json"
            s3_success = await self.to_s3(yml_model, meta_s3_key)
>>>>>>> 90e9b1c7
            if s3_success:
                prog.dict["s3"] = True
                prog.write_dict()

        # next push prog.yml to API
        if not prog.api_done or force_api:
            self.base.print_message(f"Pushing prog.yml to API for {prog.yml.target.name}")
            api_success = await self.to_api(prog.yml_model, prog.yml.type)
            self.base.print_message(
                f"API push returned {api_success} for {prog.yml.target.name}"
            )
            if api_success:
                prog.dict["api"] = True
                prog.write_dict()

        # move to synced
        if prog.s3_done and prog.api_done:
            self.base.print_message(
                f"Moving files to RUNS_SYNCED for {prog.yml.target.name}"
            )
            for lock_path in prog.yml.lock_files:
                lock_path.unlink()
            for file_path in prog.yml.misc_files + prog.yml.hlo_files:
                self.base.print_message(f"Moving {str(file_path)}")
                move_success = move_to_synced(file_path)
                while not move_success:
                    self.base.print_message(f"{file_path} is in use, retrying.")
                    sleep(1)
                    move_success = move_to_synced(file_path)

            # finally move yaml and update target
            self.base.print_message(f"Moving {prog.yml.target.name} to RUNS_SYNCED")
            # with prog.yml.filelock:
            yml_success = move_to_synced(yml_path)
            if yml_success:
                result = prog.yml.cleanup()
                self.base.print_message(f"Cleanup {prog.yml.target.name} {result}.")
                if result == "success":
                    self.base.print_message("yml_success")
                    prog = self.get_progress(Path(yml_success))
                    self.base.print_message("reassigning prog")
                    prog.dict["yml"] = str(yml_success)
                    self.base.print_message("updating progress")
                    prog.write_dict()

            # pop children from progress dict
<<<<<<< HEAD
            if prog.yml.type in ["experiment", "sequence"]:
                children = prog.yml.children
                self.base.print_message(
                    f"Removing children from progress: {children}."
                )
=======
            if yml.type in ["experiment", "sequence"]:
                children = yml.children
                self.base.print_message(f"Removing children from progress: {children}.")
>>>>>>> 90e9b1c7
                for childyml in children:
                    # self.base.print_message(f"Clearing {childprog.yml.target.name}")
                    finished_child_path = childyml.finished_path.parent
                    if finished_child_path.exists():
                        self.try_remove_empty(str(finished_child_path))
                    # try:
                    #     self.progress.pop(childprog.yml.target.name)
                    # except Exception as err:
                    #     self.base.print_message(
                    #         f"Could not remove {childprog.yml.target.name}: {err}"
                    #     )
                self.try_remove_empty(str(prog.yml.finished_path.parent))

            if prog.yml.type == "sequence":
                self.base.print_message(f"Zipping {prog.yml.target.parent.name}.")
                zip_target = prog.yml.target.parent.parent.joinpath(
                    f"{prog.yml.target.parent.name}.zip"
                )
                self.base.print_message(
                    f"Full sequence has synced, creating zip: {str(zip_target)}"
                )
                zip_dir(prog.yml.target.parent, zip_target)
                self.cleanup_root()
                # self.base.print_message(f"Removing sequence from progress.")
                # self.progress.pop(prog.yml.target.name)

            self.base.print_message(f"Removing {prog.yml.target.name} from running_tasks.")
            self.running_tasks.pop(prog.yml.target.name)

        # if action contributes processes, update processes
        if prog.yml.type == "action" and meta.get("process_contrib", False):
            exp_prog = self.update_process(prog.yml, meta)
            await self.sync_process(exp_prog)

        return_dict = {k: d for k, d in prog.dict.items() if k != "process_metas"}
        return return_dict

    def update_process(self, act_yml: HelaoYml, act_meta: Dict):
        """Takes action yml and updates processes in exp parent."""
        exp_path = Path(act_yml.parent_path)
        exp_prog = self.get_progress(exp_path)
        # with exp_prog.prglock:
        act_idx = act_meta["action_order"]
        # handle legacy experiments (no process list)
        if exp_prog.dict["legacy_experiment"]:
            # if action is a process finisher, add to exp progress
            if act_meta["process_finish"]:
                exp_prog.dict["legacy_finisher_idxs"] = sorted(
                    set(exp_prog.dict["legacy_finisher_idxs"]).union([act_idx])
                )
            pf_idxs = exp_prog.dict["legacy_finisher_idxs"]
            pidx = (
                len(pf_idxs)
                if act_idx > max(pf_idxs + [-1])
                else pf_idxs.index(min(x for x in pf_idxs if x >= act_idx))
            )
            exp_prog.dict["process_groups"][pidx] = exp_prog.dict[
                "process_groups"
            ].get(pidx, [])
            exp_prog.dict["process_groups"][pidx].append(act_idx)
        else:
            pidx = [
                k
                for k, l in exp_prog.dict["process_groups"].items()
                if act_idx in l
            ][0]

            # if exp_prog doesn't yet have metadict, create one
            if pidx not in exp_prog.dict["process_metas"]:
                process_meta = {
                    k: v
                    for k, v in exp_prog.yml.meta.items()
                    if k
                    in [
                        "sequence_uuid",
                        "experiment_uuid",
                        "orchestrator",
                        "access",
                        "dummy",
                        "simulation",
                        "run_type",
                    ]
                }
                if "data_request_id" in exp_prog.yml.meta:
                    process_meta["data_request_id"] = exp_prog.yml.meta[
                        "data_request_id"
                    ]
                process_meta["process_params"] = exp_prog.yml.meta.get(
                    "experiment_params", {}
                )
                process_meta["technique_name"] = exp_prog.yml.meta.get(
                    "technique_name", exp_prog.yml.meta["experiment_name"]
                )
                process_list = exp_prog.yml.meta.get("process_list", [])
                process_input_str = f"{exp_prog.yml.meta['experiment_uuid']}__{pidx}"
                process_uuid = (
                    process_list[pidx]
                    if process_list
                    else str(gen_uuid(process_input_str))
                )
                process_meta["process_uuid"] = process_uuid
                process_meta["process_group_index"] = pidx
                process_meta["action_list"] = []

            else:
                process_meta = exp_prog.dict["process_metas"][pidx]

            # update experiment progress with action
            process_meta["action_list"].append(
                ShortActionModel(**act_meta).clean_dict(strip_private=True)
            )

            # self.base.print_message(f"current experiment progress:\n{exp_prog.dict}")
            if act_idx == min(exp_prog.dict["process_groups"][pidx]):
                process_meta["process_timestamp"] = act_meta["action_timestamp"]
            if "technique_name" in act_meta:
                process_meta["technique_name"] = act_meta["technique_name"]
            tech_name = process_meta["technique_name"]
            if isinstance(tech_name, list):
                split_technique = tech_name[act_meta.get("action_split", 0)]
                process_meta["technique_name"] = split_technique
            for pc in act_meta["process_contrib"]:
                if pc not in act_meta:
                    continue
                contrib = act_meta[pc]
                new_name = pc.replace("action_", "process_")
                if new_name not in process_meta:
                    process_meta[new_name] = contrib
                elif isinstance(contrib, dict):
                    process_meta[new_name].update(contrib)
                elif isinstance(contrib, list):
                    process_meta[new_name] += contrib
                else:
                    process_meta[new_name] = contrib
                # deduplicate sample lists
                if new_name in ["samples_in", "samples_out"]:
                    actuuid_order = {
                        x["action_uuid"]: x["orch_submit_order"]
                        for x in process_meta["action_list"]
                    }
                    sample_list = process_meta[new_name]
                    dedupe_dict = defaultdict(list)
                    deduped_samples = []
                    for si, x in enumerate(sample_list):
                        sample_label = x["global_label"]
                        actuuid = [
                            y for y in x["action_uuid"] if y in actuuid_order.keys()
                        ]
                        if not actuuid:
                            # self.base.print_message(
                            #     "no action_uuid for {sample_label}, using listed order"
                            # )
                            actorder = si
                        else:
                            actorder = actuuid_order[actuuid[0]]
                        dedupe_dict[sample_label].append((actorder, si))
                    if new_name == "samples_in":
                        deduped_samples = [
                            sample_list[min(v)[1]] for v in dedupe_dict.values()
                        ]
                    elif new_name == "samples_out":
                        deduped_samples = [
                            sample_list[max(v)[1]] for v in dedupe_dict.values()
                        ]
                    if deduped_samples:
                        process_meta[new_name] = deduped_samples
            # register finished action in process_actions_done {order: ymltargetname}
            exp_prog = self.get_progress(exp_path)
            exp_prog.dict["process_metas"][pidx] = process_meta
            exp_prog.dict["process_actions_done"].update({act_idx: act_yml.target.name})
            exp_prog.write_dict()
        return exp_prog

    async def sync_process(self, exp_prog: Progress, force: bool = False):
        """Pushes unfinished procesess to S3 & API from experiment progress."""
        s3_unfinished, api_unfinished = exp_prog.list_unfinished_procs()
        for pidx in s3_unfinished:
            pidx = pidx
            gids = exp_prog.dict["process_groups"][pidx]
            push_condition = False
            if force:
                push_condition = force
            elif exp_prog.dict["legacy_experiment"]:
                push_condition = max(gids) in exp_prog.dict[
                    "legacy_finisher_idxs"
                ] and all(i in exp_prog.dict["process_actions_done"] for i in gids)
            else:
                push_condition = (
                    all(i in exp_prog.dict["process_actions_done"] for i in gids)
                    and exp_prog.dict["process_metas"].get(pidx, {}) != {}
                )

            if push_condition:
                if pidx not in exp_prog.dict["process_metas"]:
                    push_condition = False
                    sync_path = os.path.dirname(str(exp_prog.prg))
                    self.reset_sync(sync_path)
                    await self.enqueue_yml(str(exp_prog.yml.target))
                    return exp_prog
                meta = exp_prog.dict["process_metas"][pidx]
                uuid_key = meta["process_uuid"]
                model = ProcessModel(**meta).clean_dict(strip_private=True)
                # write to local yml
                save_dir = os.path.dirname(
                    os.path.join(
                        self.base.helaodirs.process_root,
                        exp_prog.yml.relative_path,
                    )
                )
                save_yml_path = os.path.join(
                    save_dir, f"{pidx}__{uuid_key}__{meta['technique_name']}-prc.yml"
                )
                os.makedirs(save_dir, exist_ok=True)
                with open(save_yml_path, "w") as f:
                    f.write(yml_dumps(model))
                # sync to s3
                meta_s3_key = f"process/{uuid_key}.json"
                s3_success = await self.to_s3(model, meta_s3_key)
                if s3_success:
                    exp_prog.dict["process_s3"].append(pidx)
                    exp_prog.write_dict()
        for pidx in api_unfinished:
            gids = exp_prog.dict["process_groups"][pidx]
            if all(i in exp_prog.dict["process_actions_done"] for i in gids):
                meta = exp_prog.dict["process_metas"][pidx]
                model = ProcessModel(**meta).clean_dict(strip_private=True)
                api_success = await self.to_api(model, "process")
                if api_success:
                    exp_prog.dict["process_api"].append(pidx)
                    exp_prog.write_dict()
        return exp_prog

    async def to_s3(self, msg: Union[dict, Path], target: str, retries: int = 3):
        """Uploads to S3: dict sent as json, path sent as file."""
        if self.s3 is None:
            self.base.print_message("S3 is not configured. Skipping to S3 upload.")
            return True
        if isinstance(msg, dict):
            self.base.print_message("Converting dict to json.")
            uploaded = dict2json(msg)
            uploader = self.s3.upload_fileobj
        else:
            self.base.print_message("Converting path to str")
            uploaded = str(msg)
            uploader = self.s3.upload_file
        for i in range(retries + 1):
            if i > 0:
                self.base.print_message(
                    f"S3 retry [{i}/{retries}]: {self.bucket}, {target}"
                )
            try:
                uploader(uploaded, self.bucket, target)
                return True
            except botocore.exceptions.ClientError as err:
                _ = "".join(
                    traceback.format_exception(type(err), err, err.__traceback__)
                )
                self.base.print_message(err)
                await asyncio.sleep(1)
        self.base.print_message(f"Did not upload {target} after {retries} tries.")
        return False

    async def to_api(self, req_model: dict, meta_type: str, retries: int = 3):
        """POST/PATCH model via Modelyst API."""
        if self.api_host is None:
            self.base.print_message(
                "Modelyst API is not configured. Skipping to API push."
            )
            return True
        req_url = f"https://{self.api_host}/{PLURALS[meta_type]}/"
        # self.base.print_message(f"preparing API push to {req_url}")
        # meta_name = req_model.get(
        #     f"{meta_type.replace('process', 'technique')}_name",
        #     req_model["experiment_name"],
        # )
        meta_uuid = req_model[f"{meta_type}_uuid"]
        self.base.print_message(f"attempting API push for {meta_type}: {meta_uuid}")
        try_create = True
        api_success = False
        last_status = 0
        last_response = {}
        self.base.print_message("creating async request session")
        async with aiohttp.ClientSession() as session:
            for i in range(retries):
                if not api_success:
                    self.base.print_message(f"session attempt {i}")
                    req_method = session.post if try_create else session.patch
                    api_str = f"API {'POST' if try_create else 'PATCH'}"
                    try:
                        self.base.print_message("trying request")
                        async with req_method(req_url, json=req_model) as resp:
                            self.base.print_message("response received")
                            if resp.status == 200:
                                api_success = True
                            elif resp.status == 400:
                                try_create = False
                            self.base.print_message(
                                f"[{i+1}/{retries}] {api_str} {meta_uuid} returned status: {resp.status}"
                            )
                            last_response = await resp.json()
                            self.base.print_message(
                                f"[{i+1}/{retries}] {api_str} {meta_uuid} response: {last_response}"
                            )
                            last_status = resp.status
                    except Exception as e:
                        self.base.print_message(
                            f"[{i+1}/{retries}] an exception occurred: {e}"
                        )
                else:
                    break
            if not api_success:
                meta_s3_key = f"{meta_type}/{meta_uuid}.json"
                fail_model = {
                    "endpoint": f"https://{self.api_host}/{PLURALS[meta_type]}/",
                    "method": "POST" if try_create else "PATCH",
                    "status_code": last_status,
                    "detail": last_response.get("detail", ""),
                    "data": req_model,
                    "s3_files": [
                        {
                            "bucket_name": self.bucket,
                            "key": meta_s3_key,
                        }
                    ],
                }
                fail_url = f"https://{self.api_host}/failed"
                async with aiohttp.ClientSession() as session:
                    for _ in range(retries):
                        async with session.post(fail_url, json=fail_model) as resp:
                            if resp.status == 200:
                                self.base.print_message(
                                    f"successful debug API push for {meta_type}: {meta_uuid}"
                                )
                                break
                            self.base.print_message(
                                f"failed debug API push for {meta_type}: {meta_uuid}"
                            )
                            self.base.print_message(f"response: {await resp.json()}")
        return api_success

    def list_pending(self, omit_manual_exps: bool = True):
        """Finds and queues ymls form RUNS_FINISHED."""
        finished_dir = str(self.base.helaodirs.save_root).replace(
            "RUNS_ACTIVE", "RUNS_FINISHED"
        )
        pending = glob(os.path.join(finished_dir, "**", "*-seq.yml"), recursive=True)
        if omit_manual_exps:
            pending = [x for x in pending if "manual_orch_seq" not in x]
        self.base.print_message(
            f"Found {len(pending)} pending sequences in RUNS_FINISHED."
        )
        return pending

    async def finish_pending(self, omit_manual_exps: bool = True):
        """Finds and queues sequence ymls from RUNS_FINISHED."""
        pending = self.list_pending(omit_manual_exps)
        self.base.print_message(
            f"Enqueueing {len(pending)} sequences from RUNS_FINISHED."
        )
        for pp in pending:
            if os.path.exists(
                pp.replace("RUNS_FINISHED", "RUNS_SYNCED").replace(".yml", ".progress")
            ):
                self.reset_sync(
                    os.path.dirname(pp).replace("RUNS_FINISHED", "RUNS_SYNCED")
                )
            await self.enqueue_yml(pp)
        return pending

    def reset_sync(self, sync_path: str):
        """Resets a synced sequence zip or partially-synced sequence folder."""
        if not os.path.exists(sync_path):
            self.base.print_message(f"{sync_path} does not exist.")
            return False
        if "RUNS_SYNCED" not in sync_path:
            self.base.print_message(
                f"Cannot reset path that's not in RUNS_SYNCED: {sync_path}"
            )
            return False
        ## if path is a zip
        if sync_path.endswith(".zip"):
            zf = ZipFile(sync_path)
            if any(x.endswith("-seq.prg") for x in zf.namelist()):
                seqzip_dir = os.path.dirname(sync_path)
                dest = os.path.join(
                    seqzip_dir.replace("RUNS_SYNCED", "RUNS_FINISHED"),
                    os.path.basename(sync_path).replace(".zip", ""),
                )
                os.makedirs(dest, exist_ok=True)
                no_lock_prg = [x for x in zf.namelist() if not x.endswith(".prg") and not x.endswith(".lock")]
                zf.extractall(dest, members=no_lock_prg)
                zf.close()
                if not os.path.exists(sync_path.replace(".zip", ".orig")):
                    shutil.move(sync_path, sync_path.replace(".zip", ".orig"))
                self.base.print_message(f"Restored zip to {dest}")
                return True
            zf.close()
            self.base.print_message("Zip does not contain a valid sequence.")
            return False

        ## if path is a directory
        elif os.path.isdir(sync_path):
            base_prgs = [
                x
                for x in glob(os.path.join(sync_path, "**", "*-*.pr*"), recursive=True)
                if x.endswith(".progress") or x.endswith(".prg") or x.endswith(".lock")
            ]
            # seq_prgs = [x for x in base_prgs if "-seq.pr" in x]
            # for x in seq_prgs:
            #     base_prgs = [
            #         y for y in base_prgs if not y.startswith(os.path.dirname(x))
            #     ]
            # exp_prgs = [x for x in base_prgs if "-exp.pr" in x]
            # for x in exp_prgs:
            #     base_prgs = [
            #         y for y in base_prgs if not y.startswith(os.path.dirname(x))
            #     ]
            # act_prgs = [x for x in base_prgs if "-act.pr" in x]
            # for x in act_prgs:
            #     base_prgs = [
            #         y for y in base_prgs if not y.startswith(os.path.dirname(x))
            #     ]

            # base_prgs = act_prgs + exp_prgs + seq_prgs

            if not base_prgs:
                self.base.print_message(
                    f"Did not find any .prg or .progress files in subdirectories of {sync_path}"
                )
                self.unsync_dir(sync_path)

            else:
                self.base.print_message(
                    f"Found {len(base_prgs)} .prg, .progress, or .lock files in subdirectories of {sync_path}"
                )
                # remove all .prg files and lock files
                for prg in base_prgs:
                    base_dir = os.path.dirname(prg)
                    sub_prgs = [
                        x
                        for x in glob(
                            os.path.join(base_dir, "**", "*-*.pr*"), recursive=True
                        )
                        if x.endswith(".progress") or x.endswith(".prg")
                    ]
                    sub_lock = [
                        x
                        for x in glob(
                            os.path.join(base_dir, "**", "*.lock"), recursive=True
                        )
                    ]
                    self.base.print_message(
                        f"Removing {len(base_prgs) + len(sub_lock)} prg and progress files in subdirectories of {base_dir}"
                    )
                    for sp in sub_prgs + sub_lock:
                        os.remove(sp)

                    # move path back to RUNS_FINISHED
                    self.unsync_dir(base_dir)

            seq_zips = glob(os.path.join(sync_path, "**", "*.zip"), recursive=True)
            if not seq_zips:
                self.base.print_message(
                    f"Did not find any zip files in subdirectories of {sync_path}"
                )
            else:
                self.base.print_message(
                    f"Found {len(seq_zips)} zip files in subdirectories of {sync_path}"
                )
                for seq_zip in seq_zips:
                    self.reset_sync(seq_zip)
            return True
        self.base.print_message("Arg was not a sequence path or zip.")
        return False

    def shutdown(self):
        pass

    def unsync_dir(self, sync_dir: str):
        for fp in glob(os.path.join(sync_dir, "**", "*"), recursive=True):
            if fp.endswith(".lock") or fp.endswith(".progress") or fp.endswith(".prg"):
                os.remove(fp)
            elif not os.path.isdir(fp):
<<<<<<< HEAD
                tp = os.path.dirname( fp.replace("RUNS_SYNCED", "RUNS_FINISHED"))
                os.makedirs(tp, exist_ok=True)
                shutil.move(fp, tp)
=======
                shutil.move(
                    fp,
                    os.path.dirname(fp.replace("RUNS_SYNCED", "RUNS_FINISHED")),
                )
>>>>>>> 90e9b1c7
        self.base.print_message(f"Successfully reverted {sync_dir}")<|MERGE_RESOLUTION|>--- conflicted
+++ resolved
@@ -422,9 +422,7 @@
         self.base = action_serv
         self.config_dict = action_serv.server_cfg.get("params", {})
         self.world_config = action_serv.world_cfg
-<<<<<<< HEAD
         self.max_tasks = self.config_dict.get("max_tasks", 8)
-=======
         # to load this driver on orch, we check the default "DB" key or take a manually-specified key
         if (
             not self.config_dict.get("aws_config_path", False)
@@ -433,9 +431,6 @@
             self.config_dict = self.world_config["servers"][db_server_name].get(
                 "params", {}
             )
-
-        self.max_tasks = self.config_dict.get("max_tasks", 4)
->>>>>>> 90e9b1c7
         if "aws_config_path" in self.config_dict:
             os.environ["AWS_CONFIG_FILE"] = self.config_dict["aws_config_path"]
             self.aws_session = boto3.Session(
@@ -671,13 +666,7 @@
             while prog.dict.get("files_pending", []):
                 for sp in prog.dict["files_pending"]:
                     fp = Path(sp)
-<<<<<<< HEAD
-                    self.base.print_message(
-                        f"Pushing {sp} to S3 for {prog.yml.target.name}"
-                    )
-=======
                     self.base.print_message(f"Pushing {sp} to S3 for {yml.target.name}")
->>>>>>> 90e9b1c7
                     if fp.suffix == ".hlo":
                         file_s3_key = f"raw_data/{meta['action_uuid']}/{fp.name}.json"
                         self.base.print_message("Parsing hlo dicts.")
@@ -743,19 +732,12 @@
 
         # next push prog.yml to S3
         if not prog.s3_done or force_s3:
-<<<<<<< HEAD
             self.base.print_message(
                 f"Pushing prog.yml->json to S3 for {prog.yml.target.name}"
             )
             uuid_key = patched_meta[f"{prog.yml.type}_uuid"]
             meta_s3_key = f"{prog.yml.type}/{uuid_key}.json"
             s3_success = await self.to_s3(prog.yml_model, meta_s3_key)
-=======
-            self.base.print_message(f"Pushing yml->json to S3 for {yml.target.name}")
-            uuid_key = patched_meta[f"{yml.type}_uuid"]
-            meta_s3_key = f"{yml.type}/{uuid_key}.json"
-            s3_success = await self.to_s3(yml_model, meta_s3_key)
->>>>>>> 90e9b1c7
             if s3_success:
                 prog.dict["s3"] = True
                 prog.write_dict()
@@ -802,17 +784,11 @@
                     prog.write_dict()
 
             # pop children from progress dict
-<<<<<<< HEAD
             if prog.yml.type in ["experiment", "sequence"]:
                 children = prog.yml.children
                 self.base.print_message(
                     f"Removing children from progress: {children}."
                 )
-=======
-            if yml.type in ["experiment", "sequence"]:
-                children = yml.children
-                self.base.print_message(f"Removing children from progress: {children}.")
->>>>>>> 90e9b1c7
                 for childyml in children:
                     # self.base.print_message(f"Clearing {childprog.yml.target.name}")
                     finished_child_path = childyml.finished_path.parent
@@ -1296,14 +1272,7 @@
             if fp.endswith(".lock") or fp.endswith(".progress") or fp.endswith(".prg"):
                 os.remove(fp)
             elif not os.path.isdir(fp):
-<<<<<<< HEAD
                 tp = os.path.dirname( fp.replace("RUNS_SYNCED", "RUNS_FINISHED"))
                 os.makedirs(tp, exist_ok=True)
                 shutil.move(fp, tp)
-=======
-                shutil.move(
-                    fp,
-                    os.path.dirname(fp.replace("RUNS_SYNCED", "RUNS_FINISHED")),
-                )
->>>>>>> 90e9b1c7
         self.base.print_message(f"Successfully reverted {sync_dir}")