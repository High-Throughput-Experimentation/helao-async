--- conflicted
+++ resolved
@@ -1,425 +1,420 @@
-__all__ = ["makeApp"]
-
-# NIdaqmx server
-# https://nidaqmx-python.readthedocs.io/en/latest/task.html
-# http://127.0.0.1:8006/docs#/default
-# https://readthedocs.org/projects/nidaqmx-python/downloads/pdf/stable/
-
-
-# TODO:
-# done - add wsdata with buffering for visualizers
-# - add wsstatus
-# - test what happens if NImax broswer has nothing configured and only lists the device
-# - create tasks for action library
-# - handshake as stream with interrupt
-import time
-
-from importlib import import_module
-
-from fastapi import Body, Query
-from typing import Optional, List
-from socket import gethostname
-
-
-from helao.servers.base import makeActionServ
-from helao.drivers.io.nidaqmx_driver import cNIMAX
-from helaocore.models.sample import LiquidSample, SampleUnion
-from helao.helpers.make_str_enum import make_str_enum
-from helao.helpers.premodels import Action
-from helaocore.error import ErrorCodes
-from helao.helpers.config_loader import config_loader
-
-
-def makeApp(confPrefix, servKey, helao_root):
-
-    config = config_loader(confPrefix, helao_root)
-
-    app = makeActionServ(
-        config=config,
-        server_key=servKey,
-        server_title=servKey,
-        description="NIdaqmx server",
-        version=2.0,
-        driver_class=cNIMAX,
-    )
-<<<<<<< HEAD
-    dev_monitor = app.server_params.get("dev_monitor", dict())
-    dev_tempitems = make_str_enum("dev_monitor", {key: key for key in dev_monitor})
-=======
-    dev_temperature = app.server_params.get("dev_temperature",{})
-    dev_tempitems = make_str_enum("dev_temperature", {key: key for key in dev_temperature})
->>>>>>> 4bcab1ea
-
-    dev_heat = app.server_params.get("dev_heat",{})
-    dev_heatitems = make_str_enum("dev_heat", {key: key for key in dev_heat})
-
-
-    dev_pump = app.server_params.get("dev_pump",{})
-    dev_pumpitems = make_str_enum("dev_pump", {key: key for key in dev_pump})
-
-    dev_gasvalve = app.server_params.get("dev_gasvalve",{})
-    dev_gasvalveitems = make_str_enum(
-        "dev_gasvalve", {key: key for key in dev_gasvalve}
-    )
-
-    dev_liquidvalve = app.server_params.get("dev_liquidvalve",{})
-    dev_liquidvalveitems = make_str_enum(
-        "dev_liquidvalve", {key: key for key in dev_liquidvalve}
-    )
-
-    dev_led = app.server_params.get("dev_led",{})
-    dev_leditems = make_str_enum("dev_led", {key: key for key in dev_led})
-
-    dev_fswbcd = app.server_params.get("dev_fswbcd",{})
-    dev_fswbcditems = make_str_enum("dev_fswbcd", {key: key for key in dev_fswbcd})
-    dev_cellcurrent = app.server_params.get("dev_cellcurrent",{})
-    # dev_cellcurrentitems = make_str_enum("dev_cellcurrent",{key:key for key in dev_cellcurrent})
-    dev_cellvoltage = app.server_params.get("dev_cellvoltage",{})
-    # dev_cellvoltageitems = make_str_enum("dev_cellvoltage",{key:key for key in dev_cellvoltage})
-    dev_activecell = app.server_params.get("dev_activecell",{})
-    dev_activecellitems = make_str_enum(
-        "dev_activecell", {key: key for key in dev_activecell}
-    )
-    dev_mastercell = app.server_params.get("dev_mastercell",{})
-    dev_mastercellitems = make_str_enum(
-        "dev_mastercell", {key: key for key in dev_mastercell}
-    )
-    dev_fsw = app.server_params.get("dev_fsw",{})
-    dev_fswitems = make_str_enum("dev_fsw", {key: key for key in dev_fsw})
-    # dev_RSHTTLhandshake = app.server_params.get("dev_RSHTTLhandshake",dict())
-
-    if dev_mastercell:
-
-        @app.post(f"/{servKey}/mastercell", tags=["public"])
-        async def mastercell(
-            action: Optional[Action] = Body({}, embed=True),
-            action_version: int = 1,
-            cell: Optional[dev_mastercellitems] = None,
-            on: Optional[bool] = True,
-        ):
-            active = await app.base.setup_and_contain_action(action_abbr="mcell")
-            # some additional params in order to call the same driver functions
-            # for all DO actions
-            active.action.action_params["do_port"] = dev_mastercell[
-                active.action.action_params["cell"]
-            ]
-            active.action.action_params["do_name"] = active.action.action_params["cell"]
-            datadict = await app.driver.set_digital_out(**active.action.action_params)
-            active.action.error_code = datadict.get(
-                "error_code", ErrorCodes.unspecified
-            )
-            await active.enqueue_data_dflt(datadict=datadict)
-            finished_act = await active.finish()
-            return finished_act.as_dict()
-
-    if dev_activecell:
-
-        @app.post(f"/{servKey}/activecell", tags=["public"])
-        async def activecell(
-            action: Optional[Action] = Body({}, embed=True),
-            action_version: int = 1,
-            cell: Optional[dev_activecellitems] = None,
-            on: Optional[bool] = True,
-        ):
-            active = await app.base.setup_and_contain_action(action_abbr="acell")
-            # some additional params in order to call the same driver functions
-            # for all DO actions
-            active.action.action_params["do_port"] = dev_activecell[
-                active.action.action_params["cell"]
-            ]
-            active.action.action_params["do_name"] = active.action.action_params["cell"]
-            datadict = await app.driver.set_digital_out(**active.action.action_params)
-            active.action.error_code = datadict.get(
-                "error_code", ErrorCodes.unspecified
-            )
-            await active.enqueue_data_dflt(datadict=datadict)
-            finished_act = await active.finish()
-            return finished_act.as_dict()
-
-    if dev_pump:
-
-        @app.post(f"/{servKey}/pump", tags=["public"])
-        async def pump(
-            action: Optional[Action] = Body({}, embed=True),
-            action_version: int = 1,
-            pump: Optional[dev_pumpitems] = None,
-            on: Optional[bool] = True,
-        ):
-            active = await app.base.setup_and_contain_action(action_abbr="pump")
-            # some additional params in order to call the same driver functions
-            # for all DO actions
-            active.action.action_params["do_port"] = dev_pump[
-                active.action.action_params["pump"]
-            ]
-            active.action.action_params["do_name"] = active.action.action_params["pump"]
-            datadict = await app.driver.set_digital_out(**active.action.action_params)
-            active.action.error_code = datadict.get(
-                "error_code", ErrorCodes.unspecified
-            )
-            await active.enqueue_data_dflt(datadict=datadict)
-            finished_act = await active.finish()
-            return finished_act.as_dict()
-
-    if dev_gasvalve:
-
-        @app.post(f"/{servKey}/gasvalve", tags=["public"])
-        async def gasvalve(
-            action: Optional[Action] = Body({}, embed=True),
-            action_version: int = 1,
-            gasvalve: Optional[dev_gasvalveitems] = None,
-            on: Optional[bool] = True,
-        ):
-            active = await app.base.setup_and_contain_action(action_abbr="gfv")
-            # some additional params in order to call the same driver functions
-            # for all DO actions
-            active.action.action_params["do_port"] = dev_gasvalve[
-                active.action.action_params["gasvalve"]
-            ]
-            active.action.action_params["do_name"] = active.action.action_params[
-                "gasvalve"
-            ]
-            datadict = await app.driver.set_digital_out(**active.action.action_params)
-            active.action.error_code = datadict.get(
-                "error_code", ErrorCodes.unspecified
-            )
-            await active.enqueue_data_dflt(datadict=datadict)
-            finished_act = await active.finish()
-            return finished_act.as_dict()
-
-    if dev_liquidvalve:
-
-        @app.post(f"/{servKey}/liquidvalve", tags=["public"])
-        async def liquidvalve(
-            action: Optional[Action] = Body({}, embed=True),
-            action_version: int = 1,
-            liquidvalve: Optional[dev_liquidvalveitems] = None,
-            on: Optional[bool] = True,
-        ):
-            active = await app.base.setup_and_contain_action(action_abbr="lfv")
-            # some additional params in order to call the same driver functions
-            # for all DO actions
-            active.action.action_params["do_port"] = dev_liquidvalve[
-                active.action.action_params["liquidvalve"]
-            ]
-            active.action.action_params["do_name"] = active.action.action_params[
-                "liquidvalve"
-            ]
-            datadict = await app.driver.set_digital_out(**active.action.action_params)
-            active.action.error_code = datadict.get(
-                "error_code", ErrorCodes.unspecified
-            )
-            await active.enqueue_data_dflt(datadict=datadict)
-            finished_act = await active.finish()
-            return finished_act.as_dict()
-
-    if dev_led:
-
-        @app.post(f"/{servKey}/led", tags=["public"])
-        async def led(
-            action: Optional[Action] = Body({}, embed=True),
-            action_version: int = 1,
-            led: Optional[dev_leditems] = None,
-            on: Optional[bool] = True,
-        ):
-            active = await app.base.setup_and_contain_action(action_abbr="led")
-            # some additional params in order to call the same driver functions
-            # for all DO actions
-            active.action.action_params["do_port"] = dev_led[
-                active.action.action_params["led"]
-            ]
-            active.action.action_params["do_name"] = active.action.action_params["led"]
-            datadict = await app.driver.set_digital_out(**active.action.action_params)
-            active.action.error_code = datadict.get(
-                "error_code", ErrorCodes.unspecified
-            )
-            await active.enqueue_data_dflt(datadict=datadict)
-            finished_act = await active.finish()
-            return finished_act.as_dict()
-
-    if dev_fswbcd:
-
-        @app.post(f"/{servKey}/fswbcd", tags=["public"])
-        async def fswbcd(
-            action: Optional[Action] = Body({}, embed=True),
-            action_version: int = 1,
-            fswbcd: Optional[dev_fswbcditems] = None,
-            on: Optional[bool] = True,
-        ):
-            active = await app.base.setup_and_contain_action(action_abbr="fswbcd")
-            # some additional params in order to call the same driver functions
-            # for all DO actions
-            active.action.action_params["do_port"] = dev_fswbcd[
-                active.action.action_params["fswbcd"]
-            ]
-            active.action.action_params["do_name"] = active.action.action_params[
-                "fswbcd"
-            ]
-            datadict = await app.driver.set_digital_out(**active.action.action_params)
-            active.action.error_code = datadict.get(
-                "error_code", ErrorCodes.unspecified
-            )
-            await active.enqueue_data_dflt(datadict=datadict)
-            finished_act = await active.finish()
-            return finished_act.as_dict()
-
-    if dev_fsw:
-
-        @app.post(f"/{servKey}/fsw", tags=["public"])
-        async def fsw(
-            action: Optional[Action] = Body({}, embed=True),
-            action_version: int = 1,
-            fsw: Optional[dev_fswitems] = None,
-        ):
-            active = await app.base.setup_and_contain_action(action_abbr="fsw")
-            # some additional params in order to call the same driver functions
-            # for all DI actions
-            active.action.action_params["di_port"] = dev_fsw[
-                active.action.action_params["fsw"]
-            ]
-            active.action.action_params["di_name"] = active.action.action_params["fsw"]
-            datadict = await app.driver.get_digital_in(**active.action.action_params)
-            active.action.error_code = datadict.get(
-                "error_code", ErrorCodes.unspecified
-            )
-            await active.enqueue_data_dflt(datadict=datadict)
-            finished_act = await active.finish()
-            return finished_act.as_dict()
-
-    if dev_cellcurrent and dev_cellvoltage:
-
-        @app.post(f"/{servKey}/cellIV", tags=["public"])
-        async def cellIV(
-            action: Optional[Action] = Body({}, embed=True),
-            action_version: int = 1,
-            fast_samples_in: Optional[List[SampleUnion]] = Body([], embed=True),
-            Tval: Optional[float] = 10.0,
-            SampleRate: Optional[int] = Query(1.0, ge=1),
-            TTLwait: Optional[int] = -1,  # -1 disables, else select TTL channel
-        ):
-            """Runs multi cell IV measurement.
-            Args:
-                 SampleRate: samples per second
-                 Tval: time of measurement in seconds
-                 TTLwait: trigger channel, -1 disables, else select TTL channel"""
-            A = await app.base.setup_action()
-            A.action_abbr = "multiCV"
-            active_dict = await app.driver.run_cell_IV(A)
-            return active_dict
-
-    if dev_monitor:
-
-        @app.post(f"/readtemp", tags=["public"])
-        async def readtemp(
-             action: Optional[Action] = Body({}, embed=True),
-             action_version: int = 1,
-        ):
-            """Runs temp measurement.  T and S thermocouples"""
-            # A = await app.base.setup_action()
-            # A.action_abbr = "getTemp"
-            tempread = {}
-            #app.driver.create_Ttask()  #start task separately
-            tempread= await app.driver.read_T()
-            print(tempread)
-            #app.driver.stop_Ttask()   #stop task separately
-            return tempread
-
-    if dev_heat:
-
-        @app.post(f"/{servKey}/heater", tags=["public"])
-        async def heater(
-            action: Optional[Action] = Body({}, embed=True),
-            action_version: int = 1,
-            heater: Optional[dev_heatitems] = None,
-            on: Optional[bool] = True,
-        ):
-            active = await app.base.setup_and_contain_action(action_abbr="heat")
-            # some additional params in order to call the same driver functions
-            # for all DO actions
-            active.action.action_params["do_port"] = dev_heat[
-                active.action.action_params["heater"]
-            ]
-            active.action.action_params["do_name"] = active.action.action_params[
-                "heater"
-            ]
-            datadict = await app.driver.set_digital_out(**active.action.action_params)
-            active.action.error_code = datadict.get(
-                "error_code", ErrorCodes.unspecified
-            )
-            await active.enqueue_data_dflt(datadict=datadict)
-            finished_act = await active.finish()
-            return finished_act.as_dict()
-
-
-#if dev_maintainT:
-
-    @app.post(f"/{servKey}/heatloop", tags=["public"])
-    async def heatloop(
-        # action: Optional[Action] = Body({}, embed=True),
-        # action_version: int = 1,
-
-        duration_hrs: float = 2,
-        reservoir1_min_C: float = 74.5,
-        reservoir1_max_C: float = 75.5,
-        reservoir2_min_C: float = 84.5,
-        reservoir2_max_C: float = 85.5,
-    ):
-        # A = await app.base.setup_action()
-        temp_dict = {}
-        #app.driver.create_Ttask()
-        starttime=time.time()
-        duration = duration_hrs * 60 * 60
-        heatloop_run = True
-        while heatloop_run and ( time.time() - starttime < duration):
-            #need to insert pause. also verify if values are actually being evaluated
-            time.sleep(1)
-            temp_dict = await readtemp()
-            for k,v in temp_dict.items():
-                temp_dict[k] = float(v)
-            print(type(temp_dict['type-S']))
-            print(type(temp_dict['type-T']))
-            if temp_dict['type-S'] < reservoir1_min_C:
-                print("heat1on")
-                heater(heater="heater1", on = True)
-            if temp_dict['type-S'] > reservoir1_max_C:
-                print("heat1off")
-                heater(heater="heater1", on = False)
-            if temp_dict['type-T'] < reservoir2_min_C:
-                print("heat2on")
-                heater(heater="heater2", on = True)
-            if temp_dict['type-T'] > reservoir2_max_C:
-                print("heat2off")
-                heater(heater="heater2", on = False)
-            #need way to monitor and break loop
-            #ie, heatloop_run = False
-
-#        await stop_temp()
-        heater(heater="heater1", on = False)
-        heater(heater="heater2", on = False)
-
-    @app.post(f"/stoptemp", tags=["public"])
-    async def stop_temp():
-        app.driver.stop_Ttask()
-
-    @app.post(f"/starttemp", tags=["public"])
-    async def start_temp():
-        app.driver.create_Ttask()
-
-
-    @app.post(f"/listtasks", tags=["public"])
-    async def list_tasks():
-        list = app.driver.tasklist()
-        return list
-
-
-    @app.post(f"/{servKey}/stop", tags=["public"])
-    async def stop(
-        action: Optional[Action] = Body({}, embed=True),
-        action_version: int = 1,
-    ):
-        """Stops measurement in a controlled way."""
-        active = await app.base.setup_and_contain_action(action_abbr="stop")
-        await active.enqueue_data_dflt(datadict={"stop": await app.driver.stop()})
-        finished_act = await active.finish()
-        return finished_act.as_dict()
-
-    return app
+__all__ = ["makeApp"]
+
+# NIdaqmx server
+# https://nidaqmx-python.readthedocs.io/en/latest/task.html
+# http://127.0.0.1:8006/docs#/default
+# https://readthedocs.org/projects/nidaqmx-python/downloads/pdf/stable/
+
+
+# TODO:
+# done - add wsdata with buffering for visualizers
+# - add wsstatus
+# - test what happens if NImax broswer has nothing configured and only lists the device
+# - create tasks for action library
+# - handshake as stream with interrupt
+import time
+
+from importlib import import_module
+
+from fastapi import Body, Query
+from typing import Optional, List
+from socket import gethostname
+
+
+from helao.servers.base import makeActionServ
+from helao.drivers.io.nidaqmx_driver import cNIMAX
+from helaocore.models.sample import LiquidSample, SampleUnion
+from helao.helpers.make_str_enum import make_str_enum
+from helao.helpers.premodels import Action
+from helaocore.error import ErrorCodes
+from helao.helpers.config_loader import config_loader
+
+
+def makeApp(confPrefix, servKey, helao_root):
+
+    config = config_loader(confPrefix, helao_root)
+
+    app = makeActionServ(
+        config=config,
+        server_key=servKey,
+        server_title=servKey,
+        description="NIdaqmx server",
+        version=2.0,
+        driver_class=cNIMAX,
+    )
+    dev_monitor = app.server_params.get("dev_monitor",{})
+    dev_monitoritems = make_str_enum("dev_monitor", {key: key for key in dev_monitor})
+
+    dev_heat = app.server_params.get("dev_heat",{})
+    dev_heatitems = make_str_enum("dev_heat", {key: key for key in dev_heat})
+
+
+    dev_pump = app.server_params.get("dev_pump",{})
+    dev_pumpitems = make_str_enum("dev_pump", {key: key for key in dev_pump})
+
+    dev_gasvalve = app.server_params.get("dev_gasvalve",{})
+    dev_gasvalveitems = make_str_enum(
+        "dev_gasvalve", {key: key for key in dev_gasvalve}
+    )
+
+    dev_liquidvalve = app.server_params.get("dev_liquidvalve",{})
+    dev_liquidvalveitems = make_str_enum(
+        "dev_liquidvalve", {key: key for key in dev_liquidvalve}
+    )
+
+    dev_led = app.server_params.get("dev_led",{})
+    dev_leditems = make_str_enum("dev_led", {key: key for key in dev_led})
+
+    dev_fswbcd = app.server_params.get("dev_fswbcd",{})
+    dev_fswbcditems = make_str_enum("dev_fswbcd", {key: key for key in dev_fswbcd})
+    dev_cellcurrent = app.server_params.get("dev_cellcurrent",{})
+    # dev_cellcurrentitems = make_str_enum("dev_cellcurrent",{key:key for key in dev_cellcurrent})
+    dev_cellvoltage = app.server_params.get("dev_cellvoltage",{})
+    # dev_cellvoltageitems = make_str_enum("dev_cellvoltage",{key:key for key in dev_cellvoltage})
+    dev_activecell = app.server_params.get("dev_activecell",{})
+    dev_activecellitems = make_str_enum(
+        "dev_activecell", {key: key for key in dev_activecell}
+    )
+    dev_mastercell = app.server_params.get("dev_mastercell",{})
+    dev_mastercellitems = make_str_enum(
+        "dev_mastercell", {key: key for key in dev_mastercell}
+    )
+    dev_fsw = app.server_params.get("dev_fsw",{})
+    dev_fswitems = make_str_enum("dev_fsw", {key: key for key in dev_fsw})
+    # dev_RSHTTLhandshake = app.server_params.get("dev_RSHTTLhandshake",dict())
+
+    if dev_mastercell:
+
+        @app.post(f"/{servKey}/mastercell", tags=["public"])
+        async def mastercell(
+            action: Optional[Action] = Body({}, embed=True),
+            action_version: int = 1,
+            cell: Optional[dev_mastercellitems] = None,
+            on: Optional[bool] = True,
+        ):
+            active = await app.base.setup_and_contain_action(action_abbr="mcell")
+            # some additional params in order to call the same driver functions
+            # for all DO actions
+            active.action.action_params["do_port"] = dev_mastercell[
+                active.action.action_params["cell"]
+            ]
+            active.action.action_params["do_name"] = active.action.action_params["cell"]
+            datadict = await app.driver.set_digital_out(**active.action.action_params)
+            active.action.error_code = datadict.get(
+                "error_code", ErrorCodes.unspecified
+            )
+            await active.enqueue_data_dflt(datadict=datadict)
+            finished_act = await active.finish()
+            return finished_act.as_dict()
+
+    if dev_activecell:
+
+        @app.post(f"/{servKey}/activecell", tags=["public"])
+        async def activecell(
+            action: Optional[Action] = Body({}, embed=True),
+            action_version: int = 1,
+            cell: Optional[dev_activecellitems] = None,
+            on: Optional[bool] = True,
+        ):
+            active = await app.base.setup_and_contain_action(action_abbr="acell")
+            # some additional params in order to call the same driver functions
+            # for all DO actions
+            active.action.action_params["do_port"] = dev_activecell[
+                active.action.action_params["cell"]
+            ]
+            active.action.action_params["do_name"] = active.action.action_params["cell"]
+            datadict = await app.driver.set_digital_out(**active.action.action_params)
+            active.action.error_code = datadict.get(
+                "error_code", ErrorCodes.unspecified
+            )
+            await active.enqueue_data_dflt(datadict=datadict)
+            finished_act = await active.finish()
+            return finished_act.as_dict()
+
+    if dev_pump:
+
+        @app.post(f"/{servKey}/pump", tags=["public"])
+        async def pump(
+            action: Optional[Action] = Body({}, embed=True),
+            action_version: int = 1,
+            pump: Optional[dev_pumpitems] = None,
+            on: Optional[bool] = True,
+        ):
+            active = await app.base.setup_and_contain_action(action_abbr="pump")
+            # some additional params in order to call the same driver functions
+            # for all DO actions
+            active.action.action_params["do_port"] = dev_pump[
+                active.action.action_params["pump"]
+            ]
+            active.action.action_params["do_name"] = active.action.action_params["pump"]
+            datadict = await app.driver.set_digital_out(**active.action.action_params)
+            active.action.error_code = datadict.get(
+                "error_code", ErrorCodes.unspecified
+            )
+            await active.enqueue_data_dflt(datadict=datadict)
+            finished_act = await active.finish()
+            return finished_act.as_dict()
+
+    if dev_gasvalve:
+
+        @app.post(f"/{servKey}/gasvalve", tags=["public"])
+        async def gasvalve(
+            action: Optional[Action] = Body({}, embed=True),
+            action_version: int = 1,
+            gasvalve: Optional[dev_gasvalveitems] = None,
+            on: Optional[bool] = True,
+        ):
+            active = await app.base.setup_and_contain_action(action_abbr="gfv")
+            # some additional params in order to call the same driver functions
+            # for all DO actions
+            active.action.action_params["do_port"] = dev_gasvalve[
+                active.action.action_params["gasvalve"]
+            ]
+            active.action.action_params["do_name"] = active.action.action_params[
+                "gasvalve"
+            ]
+            datadict = await app.driver.set_digital_out(**active.action.action_params)
+            active.action.error_code = datadict.get(
+                "error_code", ErrorCodes.unspecified
+            )
+            await active.enqueue_data_dflt(datadict=datadict)
+            finished_act = await active.finish()
+            return finished_act.as_dict()
+
+    if dev_liquidvalve:
+
+        @app.post(f"/{servKey}/liquidvalve", tags=["public"])
+        async def liquidvalve(
+            action: Optional[Action] = Body({}, embed=True),
+            action_version: int = 1,
+            liquidvalve: Optional[dev_liquidvalveitems] = None,
+            on: Optional[bool] = True,
+        ):
+            active = await app.base.setup_and_contain_action(action_abbr="lfv")
+            # some additional params in order to call the same driver functions
+            # for all DO actions
+            active.action.action_params["do_port"] = dev_liquidvalve[
+                active.action.action_params["liquidvalve"]
+            ]
+            active.action.action_params["do_name"] = active.action.action_params[
+                "liquidvalve"
+            ]
+            datadict = await app.driver.set_digital_out(**active.action.action_params)
+            active.action.error_code = datadict.get(
+                "error_code", ErrorCodes.unspecified
+            )
+            await active.enqueue_data_dflt(datadict=datadict)
+            finished_act = await active.finish()
+            return finished_act.as_dict()
+
+    if dev_led:
+
+        @app.post(f"/{servKey}/led", tags=["public"])
+        async def led(
+            action: Optional[Action] = Body({}, embed=True),
+            action_version: int = 1,
+            led: Optional[dev_leditems] = None,
+            on: Optional[bool] = True,
+        ):
+            active = await app.base.setup_and_contain_action(action_abbr="led")
+            # some additional params in order to call the same driver functions
+            # for all DO actions
+            active.action.action_params["do_port"] = dev_led[
+                active.action.action_params["led"]
+            ]
+            active.action.action_params["do_name"] = active.action.action_params["led"]
+            datadict = await app.driver.set_digital_out(**active.action.action_params)
+            active.action.error_code = datadict.get(
+                "error_code", ErrorCodes.unspecified
+            )
+            await active.enqueue_data_dflt(datadict=datadict)
+            finished_act = await active.finish()
+            return finished_act.as_dict()
+
+    if dev_fswbcd:
+
+        @app.post(f"/{servKey}/fswbcd", tags=["public"])
+        async def fswbcd(
+            action: Optional[Action] = Body({}, embed=True),
+            action_version: int = 1,
+            fswbcd: Optional[dev_fswbcditems] = None,
+            on: Optional[bool] = True,
+        ):
+            active = await app.base.setup_and_contain_action(action_abbr="fswbcd")
+            # some additional params in order to call the same driver functions
+            # for all DO actions
+            active.action.action_params["do_port"] = dev_fswbcd[
+                active.action.action_params["fswbcd"]
+            ]
+            active.action.action_params["do_name"] = active.action.action_params[
+                "fswbcd"
+            ]
+            datadict = await app.driver.set_digital_out(**active.action.action_params)
+            active.action.error_code = datadict.get(
+                "error_code", ErrorCodes.unspecified
+            )
+            await active.enqueue_data_dflt(datadict=datadict)
+            finished_act = await active.finish()
+            return finished_act.as_dict()
+
+    if dev_fsw:
+
+        @app.post(f"/{servKey}/fsw", tags=["public"])
+        async def fsw(
+            action: Optional[Action] = Body({}, embed=True),
+            action_version: int = 1,
+            fsw: Optional[dev_fswitems] = None,
+        ):
+            active = await app.base.setup_and_contain_action(action_abbr="fsw")
+            # some additional params in order to call the same driver functions
+            # for all DI actions
+            active.action.action_params["di_port"] = dev_fsw[
+                active.action.action_params["fsw"]
+            ]
+            active.action.action_params["di_name"] = active.action.action_params["fsw"]
+            datadict = await app.driver.get_digital_in(**active.action.action_params)
+            active.action.error_code = datadict.get(
+                "error_code", ErrorCodes.unspecified
+            )
+            await active.enqueue_data_dflt(datadict=datadict)
+            finished_act = await active.finish()
+            return finished_act.as_dict()
+
+    if dev_cellcurrent and dev_cellvoltage:
+
+        @app.post(f"/{servKey}/cellIV", tags=["public"])
+        async def cellIV(
+            action: Optional[Action] = Body({}, embed=True),
+            action_version: int = 1,
+            fast_samples_in: Optional[List[SampleUnion]] = Body([], embed=True),
+            Tval: Optional[float] = 10.0,
+            SampleRate: Optional[int] = Query(1.0, ge=1),
+            TTLwait: Optional[int] = -1,  # -1 disables, else select TTL channel
+        ):
+            """Runs multi cell IV measurement.
+            Args:
+                 SampleRate: samples per second
+                 Tval: time of measurement in seconds
+                 TTLwait: trigger channel, -1 disables, else select TTL channel"""
+            A = await app.base.setup_action()
+            A.action_abbr = "multiCV"
+            active_dict = await app.driver.run_cell_IV(A)
+            return active_dict
+
+    if dev_monitor:
+
+        @app.post(f"/readtemp", tags=["public"])
+        async def readtemp(
+             action: Optional[Action] = Body({}, embed=True),
+             action_version: int = 1,
+        ):
+            """Runs temp measurement.  T and S thermocouples"""
+            # A = await app.base.setup_action()
+            # A.action_abbr = "getTemp"
+            tempread = {}
+            #app.driver.create_Ttask()  #start task separately
+            tempread= await app.driver.read_T()
+            print(tempread)
+            #app.driver.stop_Ttask()   #stop task separately
+            return tempread
+
+    if dev_heat:
+
+        @app.post(f"/{servKey}/heater", tags=["public"])
+        async def heater(
+            action: Optional[Action] = Body({}, embed=True),
+            action_version: int = 1,
+            heater: Optional[dev_heatitems] = None,
+            on: Optional[bool] = True,
+        ):
+            active = await app.base.setup_and_contain_action(action_abbr="heat")
+            # some additional params in order to call the same driver functions
+            # for all DO actions
+            active.action.action_params["do_port"] = dev_heat[
+                active.action.action_params["heater"]
+            ]
+            active.action.action_params["do_name"] = active.action.action_params[
+                "heater"
+            ]
+            datadict = await app.driver.set_digital_out(**active.action.action_params)
+            active.action.error_code = datadict.get(
+                "error_code", ErrorCodes.unspecified
+            )
+            await active.enqueue_data_dflt(datadict=datadict)
+            finished_act = await active.finish()
+            return finished_act.as_dict()
+
+
+#if dev_maintainT:
+
+    @app.post(f"/{servKey}/heatloop", tags=["public"])
+    async def heatloop(
+        # action: Optional[Action] = Body({}, embed=True),
+        # action_version: int = 1,
+
+        duration_hrs: float = 2,
+        reservoir1_min_C: float = 74.5,
+        reservoir1_max_C: float = 75.5,
+        reservoir2_min_C: float = 84.5,
+        reservoir2_max_C: float = 85.5,
+    ):
+        # A = await app.base.setup_action()
+        temp_dict = {}
+        #app.driver.create_Ttask()
+        starttime=time.time()
+        duration = duration_hrs * 60 * 60
+        heatloop_run = True
+        while heatloop_run and ( time.time() - starttime < duration):
+            #need to insert pause. also verify if values are actually being evaluated
+            time.sleep(1)
+            temp_dict = await readtemp()
+            for k,v in temp_dict.items():
+                temp_dict[k] = float(v)
+            print(type(temp_dict['type-S']))
+            print(type(temp_dict['type-T']))
+            if temp_dict['type-S'] < reservoir1_min_C:
+                print("heat1on")
+                heater(heater="heater1", on = True)
+            if temp_dict['type-S'] > reservoir1_max_C:
+                print("heat1off")
+                heater(heater="heater1", on = False)
+            if temp_dict['type-T'] < reservoir2_min_C:
+                print("heat2on")
+                heater(heater="heater2", on = True)
+            if temp_dict['type-T'] > reservoir2_max_C:
+                print("heat2off")
+                heater(heater="heater2", on = False)
+            #need way to monitor and break loop
+            #ie, heatloop_run = False
+
+#        await stop_temp()
+        heater(heater="heater1", on = False)
+        heater(heater="heater2", on = False)
+
+    @app.post(f"/stoptemp", tags=["public"])
+    async def stop_temp():
+        app.driver.stop_Ttask()
+
+    @app.post(f"/starttemp", tags=["public"])
+    async def start_temp():
+        app.driver.create_Ttask()
+
+
+    @app.post(f"/listtasks", tags=["public"])
+    async def list_tasks():
+        list = app.driver.tasklist()
+        return list
+
+
+    @app.post(f"/{servKey}/stop", tags=["public"])
+    async def stop(
+        action: Optional[Action] = Body({}, embed=True),
+        action_version: int = 1,
+    ):
+        """Stops measurement in a controlled way."""
+        active = await app.base.setup_and_contain_action(action_abbr="stop")
+        await active.enqueue_data_dflt(datadict={"stop": await app.driver.stop()})
+        finished_act = await active.finish()
+        return finished_act.as_dict()
+
+    return app