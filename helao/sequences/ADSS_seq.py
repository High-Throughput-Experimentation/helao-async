"""
Sequence library for ADSS
"""

__all__ = ["ADSS_duaribilty_CAv1",
           "ADSS_tray_unload",
           "ADSS_minimum_CA",
           "ADSS_minimum_CV",
           ]


from typing import List
from helao.helpers.premodels import ExperimentPlanMaker


SEQUENCES = __all__

def ADSS_minimum_CV(
    sequence_version: int = 1,
    solid_custom_position: str = "cell1_we",
    solid_plate_id: int = 4534,
    solid_sample_no: int = 1,
    x_mm: float = 0.0,
    y_mm: float = 0.0,
    liquid_custom_position: str = "elec_res1",
    liquid_sample_no: int = 1,
    CV1_Vinit_vsRHE: float = 0.7,
    CV1_Vapex1_vsRHE: float = 1,
    CV1_Vapex2_vsRHE: float = 0,
    CV1_Vfinal_vsRHE: float = 0,
    CV1_scanrate_voltsec: float = 0.02,
    CV1_samplerate_mV: float = 1,
    CV1_cycles: int = 1,
    gamry_i_range: str = "auto",
    ph: float = 9.53,
    ref_vs_nhe: float = 0.21,
    aliquot_times_sec: List[float] = [60, 600, 1140],
    filltime_sec: float = 10.0,
):

    """tbd

    last functionality test: tbd"""

    pl = ExperimentPlanMaker()

    pl.add_experiment("ADSS_sub_unloadall_customs",{})


    pl.add_experiment(
        "ADSS_sub_load_solid",
        {
            "solid_custom_position": solid_custom_position,
            "solid_plate_id": solid_plate_id,
            "solid_sample_no": solid_sample_no,
        },
    )
    pl.add_experiment(
        "ADSS_sub_load_liquid",
        {
            "liquid_custom_position": liquid_custom_position,
            "liquid_sample_no": liquid_sample_no,
        },
    )


    pl.add_experiment(
        "ADSS_sub_CV_noaliquots",
        {
            "Vinit_vsRHE": CV1_Vinit_vsRHE,
            "Vapex1_vsRHE": CV1_Vapex1_vsRHE,
            "Vapex2_vsRHE": CV1_Vapex2_vsRHE,
            "Vfinal_vsRHE": CV1_Vfinal_vsRHE,
            "scanrate_voltsec": CV1_scanrate_voltsec,
            "samplerate_sec": CV1_samplerate_mV / (CV1_scanrate_voltsec * 1000),
            "cycles": CV1_cycles,
            "gamry_i_range": gamry_i_range,
            "ph": ph,
            "ref_vs_nhe": ref_vs_nhe,
            "aliquot_times_sec": aliquot_times_sec,
        },
    )

<<<<<<< HEAD
#    pl.add_experiment("ADSS_slave_shutdown", {})
 #   pl.add_experiment("ADSS_slave_wait", {})
=======
#    pl.add_experiment("ADSS_sub_shutdown", {})
    pl.add_experiment("ADSS_sub_wait", {})
>>>>>>> d1a0e29b

    return pl.experiment_plan_list  # returns complete experiment list



def ADSS_minimum_CA(
    sequence_version: int = 1,
    solid_custom_position: str = "cell1_we",
    solid_plate_id: int = 4534,
    solid_sample_no: int = 1,
    x_mm: float = 0.0,
    y_mm: float = 0.0,
    liquid_custom_position: str = "elec_res1",
    liquid_sample_no: int = 1,
    CA_potential_vsRHE: float = 1.0,
#    CA_potentials_vsRHE: List[float] = [-0.2, 0.0, 0.2, 0.4, 0.6, 0.8, 1.0],
    ph: float = 9.53,
    ref_vs_nhe: float = 0.21,
    CA_duration_sec: float = 1320,
    aliquot_times_sec: List[float] = [60, 600, 1140],
    OCV_duration_sec: float = 60,
    samplerate_sec: float = 0.05,
    filltime_sec: float = 10.0,
):

    """tbd

    last functionality test: tbd"""

    pl = ExperimentPlanMaker()

    # pl.add_experiment(
    #     "ADSS_sub_startup",
    #     {
    #         "solid_custom_position": solid_custom_position,
    #         "solid_plate_id": solid_plate_id,
    #         "solid_sample_no": solid_sample_no,
    #         "liquid_custom_position": liquid_custom_position,
    #         "liquid_sample_no": liquid_sample_no,
    #     },
    # )
    pl.add_experiment("ADSS_sub_unloadall_customs",{})


    pl.add_experiment(
        "ADSS_sub_load_solid",
        {
            "solid_custom_position": solid_custom_position,
            "solid_plate_id": solid_plate_id,
            "solid_sample_no": solid_sample_no,
        },
    )
    pl.add_experiment(
        "ADSS_sub_load_liquid",
        {
            "liquid_custom_position": liquid_custom_position,
            "liquid_sample_no": liquid_sample_no,
        },
    )


    pl.add_experiment(
        "ADSS_sub_CA_noaliquots",
        {
            "CA_potential": CA_potential_vsRHE,
            "ph": ph,
            "ref_vs_nhe": ref_vs_nhe,
            "samplerate_sec": samplerate_sec,
            "OCV_duration_sec": OCV_duration_sec,
            "CA_duration_sec": CA_duration_sec,
            "aliquot_times_sec": aliquot_times_sec,
        },
    )

<<<<<<< HEAD
#    pl.add_experiment("ADSS_slave_shutdown", {})
=======
#    pl.add_experiment("ADSS_sub_shutdown", {})
    pl.add_experiment("ADSS_sub_wait", {})
>>>>>>> d1a0e29b

    return pl.experiment_plan_list  # returns complete experiment list


def ADSS_duaribilty_CAv1(
    sequence_version: int = 1,
    solid_custom_position: str = "cell1_we",
    solid_plate_id: int = 4534,
    solid_sample_no: int = 1,
    x_mm: float = 0.0,
    y_mm: float = 0.0,
    liquid_custom_position: str = "elec_res1",
    liquid_sample_no: int = 3,
    CA_potentials_vsRHE: List[float] = [-0.2, 0.0, 0.2, 0.4, 0.6, 0.8, 1.0],
    ph: float = 9.53,
    ref_vs_nhe: float = 0.21,
    CA_duration_sec: float = 1320,
    aliquot_times_sec: List[float] = [60, 600, 1140],
    OCV_duration_sec: float = 60,
    samplerate_sec: float = 1,
    filltime_sec: float = 10.0,
):

    """tbd

    last functionality test: tbd"""

    pl = ExperimentPlanMaker()

    pl.add_experiment(
        "ADSS_sub_startup",
        {
            "x_mm": x_mm,
            "y_mm": y_mm,
            "solid_custom_position": solid_custom_position,
            "solid_plate_id": solid_plate_id,
            "solid_sample_no": solid_sample_no,
            "liquid_custom_position": liquid_custom_position,
            "liquid_sample_no": liquid_sample_no,
        },
    )

    for cycle, potential in enumerate(CA_potentials_vsRHE):
        print(f" ... cycle {cycle} potential:", potential)
        if cycle == 0:
            pl.add_experiment(
                "ADSS_sub_fillfixed",
                {"fill_vol_ul": 10000, "filltime_sec": filltime_sec},
            )

        else:
            pl.add_experiment("ADSS_sub_fill", {"fill_vol_ul": 1000})

        pl.add_experiment(
            "ADSS_sub_CA",
            {
                "CA_potential": potential,
                "ph": ph,
                "ref_vs_nhe": ref_vs_nhe,
                "samplerate_sec": samplerate_sec,
                "OCV_duration_sec": OCV_duration_sec,
                "CA_duration_sec": CA_duration_sec,
                "aliquot_times_sec": aliquot_times_sec,
            },
        )

    pl.add_experiment("ADSS_sub_shutdown", {})

    return pl.experiment_plan_list  # returns complete experiment list


def ADSS_tray_unload(
    sequence_version: int = 1,
    tray: int = 2,
    slot: int = 1,
    survey_runs: int = 1,
    main_runs: int = 3,
    rack: int = 2,
):
    """Unloads a selected tray from PAL position tray-slot and creates
    (1) json
    (2) csv
    (3) icpms
    exports.

    Parameters for ICPMS export are
    survey_runs: rough sweep over the whole partial_molarity range
    main_runs: sweep channel centered on element partial_molarity
    rack: position of the tray in the icpms instrument, usually 2.
    """
    pl = ExperimentPlanMaker()

    pl.add_experiment(
        "ADSS_sub_tray_unload",
        {
            "tray": tray,
            "slot": slot,
            "survey_runs": survey_runs,
            "main_runs": main_runs,
            "rack": rack,
        },
    )

    return pl.experiment_plan_list  # returns complete experiment list
<|MERGE_RESOLUTION|>--- conflicted
+++ resolved
@@ -1,274 +1,265 @@
-"""
-Sequence library for ADSS
-"""
-
-__all__ = ["ADSS_duaribilty_CAv1",
-           "ADSS_tray_unload",
-           "ADSS_minimum_CA",
-           "ADSS_minimum_CV",
-           ]
-
-
-from typing import List
-from helao.helpers.premodels import ExperimentPlanMaker
-
-
-SEQUENCES = __all__
-
-def ADSS_minimum_CV(
-    sequence_version: int = 1,
-    solid_custom_position: str = "cell1_we",
-    solid_plate_id: int = 4534,
-    solid_sample_no: int = 1,
-    x_mm: float = 0.0,
-    y_mm: float = 0.0,
-    liquid_custom_position: str = "elec_res1",
-    liquid_sample_no: int = 1,
-    CV1_Vinit_vsRHE: float = 0.7,
-    CV1_Vapex1_vsRHE: float = 1,
-    CV1_Vapex2_vsRHE: float = 0,
-    CV1_Vfinal_vsRHE: float = 0,
-    CV1_scanrate_voltsec: float = 0.02,
-    CV1_samplerate_mV: float = 1,
-    CV1_cycles: int = 1,
-    gamry_i_range: str = "auto",
-    ph: float = 9.53,
-    ref_vs_nhe: float = 0.21,
-    aliquot_times_sec: List[float] = [60, 600, 1140],
-    filltime_sec: float = 10.0,
-):
-
-    """tbd
-
-    last functionality test: tbd"""
-
-    pl = ExperimentPlanMaker()
-
-    pl.add_experiment("ADSS_sub_unloadall_customs",{})
-
-
-    pl.add_experiment(
-        "ADSS_sub_load_solid",
-        {
-            "solid_custom_position": solid_custom_position,
-            "solid_plate_id": solid_plate_id,
-            "solid_sample_no": solid_sample_no,
-        },
-    )
-    pl.add_experiment(
-        "ADSS_sub_load_liquid",
-        {
-            "liquid_custom_position": liquid_custom_position,
-            "liquid_sample_no": liquid_sample_no,
-        },
-    )
-
-
-    pl.add_experiment(
-        "ADSS_sub_CV_noaliquots",
-        {
-            "Vinit_vsRHE": CV1_Vinit_vsRHE,
-            "Vapex1_vsRHE": CV1_Vapex1_vsRHE,
-            "Vapex2_vsRHE": CV1_Vapex2_vsRHE,
-            "Vfinal_vsRHE": CV1_Vfinal_vsRHE,
-            "scanrate_voltsec": CV1_scanrate_voltsec,
-            "samplerate_sec": CV1_samplerate_mV / (CV1_scanrate_voltsec * 1000),
-            "cycles": CV1_cycles,
-            "gamry_i_range": gamry_i_range,
-            "ph": ph,
-            "ref_vs_nhe": ref_vs_nhe,
-            "aliquot_times_sec": aliquot_times_sec,
-        },
-    )
-
-<<<<<<< HEAD
-#    pl.add_experiment("ADSS_slave_shutdown", {})
- #   pl.add_experiment("ADSS_slave_wait", {})
-=======
-#    pl.add_experiment("ADSS_sub_shutdown", {})
-    pl.add_experiment("ADSS_sub_wait", {})
->>>>>>> d1a0e29b
-
-    return pl.experiment_plan_list  # returns complete experiment list
-
-
-
-def ADSS_minimum_CA(
-    sequence_version: int = 1,
-    solid_custom_position: str = "cell1_we",
-    solid_plate_id: int = 4534,
-    solid_sample_no: int = 1,
-    x_mm: float = 0.0,
-    y_mm: float = 0.0,
-    liquid_custom_position: str = "elec_res1",
-    liquid_sample_no: int = 1,
-    CA_potential_vsRHE: float = 1.0,
-#    CA_potentials_vsRHE: List[float] = [-0.2, 0.0, 0.2, 0.4, 0.6, 0.8, 1.0],
-    ph: float = 9.53,
-    ref_vs_nhe: float = 0.21,
-    CA_duration_sec: float = 1320,
-    aliquot_times_sec: List[float] = [60, 600, 1140],
-    OCV_duration_sec: float = 60,
-    samplerate_sec: float = 0.05,
-    filltime_sec: float = 10.0,
-):
-
-    """tbd
-
-    last functionality test: tbd"""
-
-    pl = ExperimentPlanMaker()
-
-    # pl.add_experiment(
-    #     "ADSS_sub_startup",
-    #     {
-    #         "solid_custom_position": solid_custom_position,
-    #         "solid_plate_id": solid_plate_id,
-    #         "solid_sample_no": solid_sample_no,
-    #         "liquid_custom_position": liquid_custom_position,
-    #         "liquid_sample_no": liquid_sample_no,
-    #     },
-    # )
-    pl.add_experiment("ADSS_sub_unloadall_customs",{})
-
-
-    pl.add_experiment(
-        "ADSS_sub_load_solid",
-        {
-            "solid_custom_position": solid_custom_position,
-            "solid_plate_id": solid_plate_id,
-            "solid_sample_no": solid_sample_no,
-        },
-    )
-    pl.add_experiment(
-        "ADSS_sub_load_liquid",
-        {
-            "liquid_custom_position": liquid_custom_position,
-            "liquid_sample_no": liquid_sample_no,
-        },
-    )
-
-
-    pl.add_experiment(
-        "ADSS_sub_CA_noaliquots",
-        {
-            "CA_potential": CA_potential_vsRHE,
-            "ph": ph,
-            "ref_vs_nhe": ref_vs_nhe,
-            "samplerate_sec": samplerate_sec,
-            "OCV_duration_sec": OCV_duration_sec,
-            "CA_duration_sec": CA_duration_sec,
-            "aliquot_times_sec": aliquot_times_sec,
-        },
-    )
-
-<<<<<<< HEAD
-#    pl.add_experiment("ADSS_slave_shutdown", {})
-=======
-#    pl.add_experiment("ADSS_sub_shutdown", {})
-    pl.add_experiment("ADSS_sub_wait", {})
->>>>>>> d1a0e29b
-
-    return pl.experiment_plan_list  # returns complete experiment list
-
-
-def ADSS_duaribilty_CAv1(
-    sequence_version: int = 1,
-    solid_custom_position: str = "cell1_we",
-    solid_plate_id: int = 4534,
-    solid_sample_no: int = 1,
-    x_mm: float = 0.0,
-    y_mm: float = 0.0,
-    liquid_custom_position: str = "elec_res1",
-    liquid_sample_no: int = 3,
-    CA_potentials_vsRHE: List[float] = [-0.2, 0.0, 0.2, 0.4, 0.6, 0.8, 1.0],
-    ph: float = 9.53,
-    ref_vs_nhe: float = 0.21,
-    CA_duration_sec: float = 1320,
-    aliquot_times_sec: List[float] = [60, 600, 1140],
-    OCV_duration_sec: float = 60,
-    samplerate_sec: float = 1,
-    filltime_sec: float = 10.0,
-):
-
-    """tbd
-
-    last functionality test: tbd"""
-
-    pl = ExperimentPlanMaker()
-
-    pl.add_experiment(
-        "ADSS_sub_startup",
-        {
-            "x_mm": x_mm,
-            "y_mm": y_mm,
-            "solid_custom_position": solid_custom_position,
-            "solid_plate_id": solid_plate_id,
-            "solid_sample_no": solid_sample_no,
-            "liquid_custom_position": liquid_custom_position,
-            "liquid_sample_no": liquid_sample_no,
-        },
-    )
-
-    for cycle, potential in enumerate(CA_potentials_vsRHE):
-        print(f" ... cycle {cycle} potential:", potential)
-        if cycle == 0:
-            pl.add_experiment(
-                "ADSS_sub_fillfixed",
-                {"fill_vol_ul": 10000, "filltime_sec": filltime_sec},
-            )
-
-        else:
-            pl.add_experiment("ADSS_sub_fill", {"fill_vol_ul": 1000})
-
-        pl.add_experiment(
-            "ADSS_sub_CA",
-            {
-                "CA_potential": potential,
-                "ph": ph,
-                "ref_vs_nhe": ref_vs_nhe,
-                "samplerate_sec": samplerate_sec,
-                "OCV_duration_sec": OCV_duration_sec,
-                "CA_duration_sec": CA_duration_sec,
-                "aliquot_times_sec": aliquot_times_sec,
-            },
-        )
-
-    pl.add_experiment("ADSS_sub_shutdown", {})
-
-    return pl.experiment_plan_list  # returns complete experiment list
-
-
-def ADSS_tray_unload(
-    sequence_version: int = 1,
-    tray: int = 2,
-    slot: int = 1,
-    survey_runs: int = 1,
-    main_runs: int = 3,
-    rack: int = 2,
-):
-    """Unloads a selected tray from PAL position tray-slot and creates
-    (1) json
-    (2) csv
-    (3) icpms
-    exports.
-
-    Parameters for ICPMS export are
-    survey_runs: rough sweep over the whole partial_molarity range
-    main_runs: sweep channel centered on element partial_molarity
-    rack: position of the tray in the icpms instrument, usually 2.
-    """
-    pl = ExperimentPlanMaker()
-
-    pl.add_experiment(
-        "ADSS_sub_tray_unload",
-        {
-            "tray": tray,
-            "slot": slot,
-            "survey_runs": survey_runs,
-            "main_runs": main_runs,
-            "rack": rack,
-        },
-    )
-
-    return pl.experiment_plan_list  # returns complete experiment list
+"""
+Sequence library for ADSS
+"""
+
+__all__ = ["ADSS_duaribilty_CAv1",
+           "ADSS_tray_unload",
+           "ADSS_minimum_CA",
+           "ADSS_minimum_CV",
+           ]
+
+
+from typing import List
+from helao.helpers.premodels import ExperimentPlanMaker
+
+
+SEQUENCES = __all__
+
+def ADSS_minimum_CV(
+    sequence_version: int = 1,
+    solid_custom_position: str = "cell1_we",
+    solid_plate_id: int = 4534,
+    solid_sample_no: int = 1,
+    x_mm: float = 0.0,
+    y_mm: float = 0.0,
+    liquid_custom_position: str = "elec_res1",
+    liquid_sample_no: int = 1,
+    CV1_Vinit_vsRHE: float = 0.7,
+    CV1_Vapex1_vsRHE: float = 1,
+    CV1_Vapex2_vsRHE: float = 0,
+    CV1_Vfinal_vsRHE: float = 0,
+    CV1_scanrate_voltsec: float = 0.02,
+    CV1_samplerate_mV: float = 1,
+    CV1_cycles: int = 1,
+    gamry_i_range: str = "auto",
+    ph: float = 9.53,
+    ref_vs_nhe: float = 0.21,
+    aliquot_times_sec: List[float] = [60, 600, 1140],
+    filltime_sec: float = 10.0,
+):
+
+    """tbd
+
+    last functionality test: tbd"""
+
+    pl = ExperimentPlanMaker()
+
+    pl.add_experiment("ADSS_sub_unloadall_customs",{})
+
+
+    pl.add_experiment(
+        "ADSS_sub_load_solid",
+        {
+            "solid_custom_position": solid_custom_position,
+            "solid_plate_id": solid_plate_id,
+            "solid_sample_no": solid_sample_no,
+        },
+    )
+    pl.add_experiment(
+        "ADSS_sub_load_liquid",
+        {
+            "liquid_custom_position": liquid_custom_position,
+            "liquid_sample_no": liquid_sample_no,
+        },
+    )
+
+
+    pl.add_experiment(
+        "ADSS_sub_CV_noaliquots",
+        {
+            "Vinit_vsRHE": CV1_Vinit_vsRHE,
+            "Vapex1_vsRHE": CV1_Vapex1_vsRHE,
+            "Vapex2_vsRHE": CV1_Vapex2_vsRHE,
+            "Vfinal_vsRHE": CV1_Vfinal_vsRHE,
+            "scanrate_voltsec": CV1_scanrate_voltsec,
+            "samplerate_sec": CV1_samplerate_mV / (CV1_scanrate_voltsec * 1000),
+            "cycles": CV1_cycles,
+            "gamry_i_range": gamry_i_range,
+            "ph": ph,
+            "ref_vs_nhe": ref_vs_nhe,
+            "aliquot_times_sec": aliquot_times_sec,
+        },
+    )
+
+#    pl.add_experiment("ADSS_sub_shutdown", {})
+    pl.add_experiment("ADSS_sub_wait", {})
+
+    return pl.experiment_plan_list  # returns complete experiment list
+
+
+
+def ADSS_minimum_CA(
+    sequence_version: int = 1,
+    solid_custom_position: str = "cell1_we",
+    solid_plate_id: int = 4534,
+    solid_sample_no: int = 1,
+    x_mm: float = 0.0,
+    y_mm: float = 0.0,
+    liquid_custom_position: str = "elec_res1",
+    liquid_sample_no: int = 1,
+    CA_potential_vsRHE: float = 1.0,
+#    CA_potentials_vsRHE: List[float] = [-0.2, 0.0, 0.2, 0.4, 0.6, 0.8, 1.0],
+    ph: float = 9.53,
+    ref_vs_nhe: float = 0.21,
+    CA_duration_sec: float = 1320,
+    aliquot_times_sec: List[float] = [60, 600, 1140],
+    OCV_duration_sec: float = 60,
+    samplerate_sec: float = 0.05,
+    filltime_sec: float = 10.0,
+):
+
+    """tbd
+
+    last functionality test: tbd"""
+
+    pl = ExperimentPlanMaker()
+
+    # pl.add_experiment(
+    #     "ADSS_sub_startup",
+    #     {
+    #         "solid_custom_position": solid_custom_position,
+    #         "solid_plate_id": solid_plate_id,
+    #         "solid_sample_no": solid_sample_no,
+    #         "liquid_custom_position": liquid_custom_position,
+    #         "liquid_sample_no": liquid_sample_no,
+    #     },
+    # )
+    pl.add_experiment("ADSS_sub_unloadall_customs",{})
+
+
+    pl.add_experiment(
+        "ADSS_sub_load_solid",
+        {
+            "solid_custom_position": solid_custom_position,
+            "solid_plate_id": solid_plate_id,
+            "solid_sample_no": solid_sample_no,
+        },
+    )
+    pl.add_experiment(
+        "ADSS_sub_load_liquid",
+        {
+            "liquid_custom_position": liquid_custom_position,
+            "liquid_sample_no": liquid_sample_no,
+        },
+    )
+
+
+    pl.add_experiment(
+        "ADSS_sub_CA_noaliquots",
+        {
+            "CA_potential": CA_potential_vsRHE,
+            "ph": ph,
+            "ref_vs_nhe": ref_vs_nhe,
+            "samplerate_sec": samplerate_sec,
+            "OCV_duration_sec": OCV_duration_sec,
+            "CA_duration_sec": CA_duration_sec,
+            "aliquot_times_sec": aliquot_times_sec,
+        },
+    )
+
+#    pl.add_experiment("ADSS_sub_shutdown", {})
+    pl.add_experiment("ADSS_sub_wait", {})
+
+    return pl.experiment_plan_list  # returns complete experiment list
+
+
+def ADSS_duaribilty_CAv1(
+    sequence_version: int = 1,
+    solid_custom_position: str = "cell1_we",
+    solid_plate_id: int = 4534,
+    solid_sample_no: int = 1,
+    x_mm: float = 0.0,
+    y_mm: float = 0.0,
+    liquid_custom_position: str = "elec_res1",
+    liquid_sample_no: int = 3,
+    CA_potentials_vsRHE: List[float] = [-0.2, 0.0, 0.2, 0.4, 0.6, 0.8, 1.0],
+    ph: float = 9.53,
+    ref_vs_nhe: float = 0.21,
+    CA_duration_sec: float = 1320,
+    aliquot_times_sec: List[float] = [60, 600, 1140],
+    OCV_duration_sec: float = 60,
+    samplerate_sec: float = 1,
+    filltime_sec: float = 10.0,
+):
+
+    """tbd
+
+    last functionality test: tbd"""
+
+    pl = ExperimentPlanMaker()
+
+    pl.add_experiment(
+        "ADSS_sub_startup",
+        {
+            "x_mm": x_mm,
+            "y_mm": y_mm,
+            "solid_custom_position": solid_custom_position,
+            "solid_plate_id": solid_plate_id,
+            "solid_sample_no": solid_sample_no,
+            "liquid_custom_position": liquid_custom_position,
+            "liquid_sample_no": liquid_sample_no,
+        },
+    )
+
+    for cycle, potential in enumerate(CA_potentials_vsRHE):
+        print(f" ... cycle {cycle} potential:", potential)
+        if cycle == 0:
+            pl.add_experiment(
+                "ADSS_sub_fillfixed",
+                {"fill_vol_ul": 10000, "filltime_sec": filltime_sec},
+            )
+
+        else:
+            pl.add_experiment("ADSS_sub_fill", {"fill_vol_ul": 1000})
+
+        pl.add_experiment(
+            "ADSS_sub_CA",
+            {
+                "CA_potential": potential,
+                "ph": ph,
+                "ref_vs_nhe": ref_vs_nhe,
+                "samplerate_sec": samplerate_sec,
+                "OCV_duration_sec": OCV_duration_sec,
+                "CA_duration_sec": CA_duration_sec,
+                "aliquot_times_sec": aliquot_times_sec,
+            },
+        )
+
+    pl.add_experiment("ADSS_sub_shutdown", {})
+
+    return pl.experiment_plan_list  # returns complete experiment list
+
+
+def ADSS_tray_unload(
+    sequence_version: int = 1,
+    tray: int = 2,
+    slot: int = 1,
+    survey_runs: int = 1,
+    main_runs: int = 3,
+    rack: int = 2,
+):
+    """Unloads a selected tray from PAL position tray-slot and creates
+    (1) json
+    (2) csv
+    (3) icpms
+    exports.
+
+    Parameters for ICPMS export are
+    survey_runs: rough sweep over the whole partial_molarity range
+    main_runs: sweep channel centered on element partial_molarity
+    rack: position of the tray in the icpms instrument, usually 2.
+    """
+    pl = ExperimentPlanMaker()
+
+    pl.add_experiment(
+        "ADSS_sub_tray_unload",
+        {
+            "tray": tray,
+            "slot": slot,
+            "survey_runs": survey_runs,
+            "main_runs": main_runs,
+            "rack": rack,
+        },
+    )
+
+    return pl.experiment_plan_list  # returns complete experiment list