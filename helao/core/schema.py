--- conflicted
+++ resolved
@@ -68,13 +68,8 @@
         if self.decision_uuid:
             print_message({}, "decision", f"decision_uuid: {self.decision_uuid} already exists", info = True)
         else:
-<<<<<<< HEAD
             self.decision_uuid = gen_uuid(label=machine_name, timestamp=self.decision_timestamp)
-            print(f"decision_uuid: {self.decision_uuid} assigned")
-=======
-            self.decision_uuid = gen_uuid(self.orch_name)
             print_message({}, "decision", f"decision_uuid: {self.decision_uuid} assigned", info = True)
->>>>>>> b370bede
 
     def set_dtime(self, offset: float = 0):
         dtime = datetime.now()
@@ -134,13 +129,8 @@
         if self.action_uuid:
             print_message({}, "action", f"action_uuid: {self.action_uuid} already exists", error = True)
         else:
-<<<<<<< HEAD
             self.action_uuid = gen_uuid(label=f"{machine_name}_{self.action_name}", timestamp=self.action_queue_time)
-            print(f"action_uuid: {self.action_uuid} assigned")
-=======
-            self.action_uuid = gen_uuid(self.action_name)
             print_message({}, "action", f"action_uuid: {self.action_uuid} assigned", info = True)
->>>>>>> b370bede
 
     def set_atime(self, offset: float = 0.0):
         atime = datetime.now()
